--- conflicted
+++ resolved
@@ -187,13 +187,8 @@
                 msg = "\n🚷 __Timeout removal__"
             else:
                 msg = "\n🚷 __Timeout change__"
-<<<<<<< HEAD
-            timeout_before = dtm_to_discord_timestamp(member_before.timed_out_until, utc_time=True) if member_before.timed_out_until else 'None'
-            timeout_after = dtm_to_discord_timestamp(member_after.timed_out_until, utc_time=True) if member_after.timed_out_until else 'None'
-=======
             timeout_before = format_dt(member_before.current_timeout) if member_before.current_timeout else 'None'
             timeout_after = format_dt(member_after.current_timeout) if member_after.current_timeout else 'None'
->>>>>>> 7b33b823
             msg += f": {timeout_before} → {timeout_after}"
         if do_log:
             msg = f"ℹ️ **Member update**: {member_after.mention} | {self.bot.escape_text(member_after)} {msg}"
