from __future__ import annotations

import datetime
import discord
import re

from discord import app_commands
from discord.app_commands import Choice
from discord.ext import commands
from discord.utils import format_dt
from subprocess import call
from typing import Union, Optional, TYPE_CHECKING
from utils import utils, crud, models
from utils.checks import is_staff, check_staff_id, check_bot_or_staff, is_staff_app

if TYPE_CHECKING:
    from kurisu import Kurisu


class Mod(commands.Cog):
    """
    Staff commands.
    """

    def __init__(self, bot: Kurisu):
        self.bot: Kurisu = bot
        self.emoji = discord.PartialEmoji.from_str('🧙')
        self.userinfo_ctx = app_commands.ContextMenu(
            name='userinfo',
            callback=self.userinfo_ctx_menu,
        )
        self.bot.tree.add_command(self.userinfo_ctx)

    async def cog_unload(self):
        self.bot.tree.remove_command(self.userinfo_ctx.name, type=self.userinfo_ctx.type)

    @is_staff("Owner")
    @commands.command()
    async def quit(self, ctx: commands.Context):
        """Stops the bot."""
        await ctx.send("👋 Bye bye!")
        await self.bot.close()

    @is_staff("SuperOP")
    @commands.command()
    async def pull(self, ctx: commands.Context):
        """Pull new changes from GitHub and restart."""
        if self.bot.IS_DOCKER:
            await ctx.send("Pull isn't used when running from a Docker container!")
            return
        else:
            await ctx.send("Pulling changes...")
            call(['git', 'pull'])
            await ctx.send("👋 Restarting bot!")
            await self.bot.close()

    @is_staff("Helper")
    @commands.guild_only()
    @commands.command(aliases=['ui'])
    async def userinfo(self, ctx: commands.Context, u: Union[discord.Member, discord.User]):
        """Shows information from a user. Staff and Helpers only."""
        basemsg = f"name = {u.name}\nid = {u.id}\ndiscriminator = {u.discriminator}\navatar = <{u.avatar}>\nbot = {u.bot}\ndefault_avatar= <{u.default_avatar}>\ncreated_at = {u.created_at}\n"
        if isinstance(u, discord.Member):
            role = u.top_role.name
            await ctx.send(f"{basemsg}display_name = {u.display_name}\njoined_at = {u.joined_at}\nstatus ={u.status}\nactivity = {u.activity.name if u.activity else None}\ncolour = {u.colour}\ntop_role = {role}\nguild_avatar= {f'<{u.guild_avatar}>' if u.guild_avatar else None}")
        else:
            try:
                ban = await ctx.guild.fetch_ban(u)
            except discord.NotFound:  # NotFound is raised if the user isn't banned
                ban = None
            await ctx.send(f"{basemsg}{f'**Banned**, reason: {ban.reason}' if ban is not None else ''}\n")

    @commands.guild_only()
    @commands.command(aliases=['ui2'])
    async def userinfo2(self, ctx: commands.Context, user: Union[discord.Member, discord.User] = commands.Author):
        """Shows information from a user. Staff and Helpers only."""

        if (not await check_staff_id('Helper', ctx.author.id)) and (ctx.author != user or ctx.channel != self.bot.channels['bot-cmds']):
            await ctx.message.delete()
            return await ctx.send(f"{ctx.author.mention} This command can only be used in {self.bot.channels['bot-cmds'].mention} and only on yourself.", delete_after=10)

        embed = discord.Embed(color=utils.gen_color(user.id))
        embed.description = (
            f"**User:** {user.mention}\n"
            f"**User's ID:** {user.id}\n"
            f"**Created on:** {utils.format_dt(user.created_at)} ({format_dt(user.created_at, style='R')})\n"
            f"**Default Profile Picture:** {user.default_avatar}\n"
        )

        if isinstance(user, discord.Member):
            member_type = "member"
            embed.description += (
                f"**Join date:** {format_dt(user.joined_at)} ({format_dt(user.joined_at, style='R')})\n"
                f"**Current Status:** {user.status}\n"
                f"**User Activity:** {user.activity}\n"
                f"**Current Display Name:** {user.display_name}\n"
                f"**Nitro Boost Info:** {f'Boosting since {format_dt(user.premium_since)}' if user.premium_since else 'Not a booster'}\n"
                f"**Current Top Role:** {user.top_role}\n"
                f"**Color:** {user.color}\n"
                f"**Profile Picture:** [link]({user.avatar})"
            )
            if user.guild_avatar:
                embed.description += f"\n**Guild Profile Picture:** [link]({user.guild_avatar})"
        else:
            member_type = "user"
            try:
                ban = await ctx.guild.fetch_ban(user)
                embed.description += f"\n**Banned**, reason: {ban.reason}"
            except discord.NotFound:
                pass

        member_type = member_type if not user.bot else "bot"
        embed.title = f"**Userinfo for {member_type} {user}**"
        embed.set_thumbnail(url=user.display_avatar.url)
        await ctx.send(embed=embed)

    @is_staff_app('Helper')
    async def userinfo_ctx_menu(self, interaction: discord.Interaction, user: discord.Member):
        embed = discord.Embed(color=utils.gen_color(user.id))
        embed.description = (
            f"**User:** {user.mention}\n"
            f"**User's ID:** {user.id}\n"
<<<<<<< HEAD
            f"**Created on:** {utils.dtm_to_discord_timestamp(user.created_at, utc_time=True)} ({utils.dtm_to_discord_timestamp(user.created_at, date_format='R', utc_time=True)})\n"
            f"**Default Profile Picture:** [link]({user.default_avatar})\n"
=======
            f"**Created on:** {format_dt(user.created_at)} ({format_dt(user.created_at, style='R')})\n"
            f"**Default Profile Picture:** {user.default_avatar}\n"
>>>>>>> 7b33b823
        )
        if isinstance(user, discord.Member):
            member_type = "member"
            embed.description += (
                f"**Join date:** {format_dt(user.joined_at)} ({format_dt(user.joined_at, style='R')})\n"
                f"**Current Status:** {user.status}\n"
                f"**User Activity:** {user.activity}\n"
                f"**Current Display Name:** {user.display_name}\n"
                f"**Nitro Boost Info:** {f'Boosting since {format_dt(user.premium_since)}' if user.premium_since else 'Not a booster'}\n"
                f"**Current Top Role:** {user.top_role}\n"
                f"**Color:** {user.color}\n"
                f"**Profile Picture:** [link]({user.avatar.url})"
            )
            if user.guild_avatar:
                embed.description += f"\n**Guild Profile Picture:** [link]({user.guild_avatar})"
        else:
            member_type = "user"
            try:
                ban = await interaction.guild.fetch_ban(user)
                embed.description += f"\n**Banned**, reason: {ban.reason}"
            except discord.NotFound:
                pass

        member_type = member_type if not user.bot else "bot"
        embed.title = f"**Userinfo for {member_type} {user}**"
        embed.set_thumbnail(url=user.display_avatar.url)
        await interaction.response.send_message(embed=embed, ephemeral=True)

    @is_staff_app('Helper')
    @commands.guild_only()
    @commands.command()
    async def guildinfo(self, ctx, invite: discord.Invite = None):
        if not invite:
            guild = ctx.guild
        else:
            guild = invite.guild
        embed = discord.Embed(title=f"Guild {guild.name}", color=utils.gen_color(guild.id))
        embed.set_thumbnail(url=guild.icon.url if guild.icon else None)
        embed.description = (
            f"**Guild's ID:** {guild.id}\n"
            f"**Created on:** {utils.dtm_to_discord_timestamp(guild.created_at, utc_time=True)} ({utils.dtm_to_discord_timestamp(guild.created_at, date_format='R', utc_time=True)})\n"
            f"**Verification level:** {guild.verification_level}\n"
            f"**Members:** {invite.approximate_member_count}\n"
            f"**Nitro boosters:** {guild.premium_subscription_count}\n"
        )

        if guild.vanity_url_code:
            embed.description += f"**Vanity url:** {guild.vanity_url_code}\n"
        if guild.icon:
            embed.description += f"**Icon:** [Link]({guild.icon.url})\n"
        if guild.banner:
            embed.description += f"**Banner:** [Link]({guild.banner.url})\n"

        await ctx.send(embed=embed)

    @is_staff_app('Helper')
    @commands.guild_only()
    @commands.command()
    async def guildinfo2(self, ctx, invite: discord.Invite = None):
        if not invite:
            guild = ctx.guild
        else:
            guild = invite.guild
        embed = discord.Embed(title=f"Guild {guild.name}", color=utils.gen_color(guild.id))
        embed.set_thumbnail(url=guild.icon.url if guild.icon else None)
        embed.add_field(name="ID", value=guild.id)
        embed.add_field(name="Created on", value=utils.dtm_to_discord_timestamp(guild.created_at, utc_time=True))
        embed.add_field(name="Verification", value=guild.verification_level)
        embed.add_field(name="Members", value=guild.member_count if isinstance(guild, discord.Guild) else invite.approximate_member_count)
        embed.add_field(name="Nitro boosters", value=guild.premium_subscription_count)
        embed.add_field(name="Vanity url", value=guild.vanity_url_code)
        links = ""
        if guild.icon:
            links += f"[icon]({guild.icon.url}) "
        if guild.banner:
            links += f"[banner]({guild.banner.url})"
        if links:
            embed.add_field(name="Links", value=links)
        await ctx.send(embed=embed)

    @is_staff("Owner")
    @commands.guild_only()
    @commands.command(aliases=['gigayeet'])
    async def multiban(self, ctx: commands.Context, users: commands.Greedy[int]):
        """Multi-ban users."""
        author = ctx.author
        msg = "failed:\n"
        for m in users:
            try:
                await self.bot.guild.ban(discord.Object(id=m))
            except (discord.errors.NotFound, discord.errors.Forbidden) as e:
                msg += f"{m}:\n  {e.text}\n"
        paginator = utils.paginate_message(msg)
        for page in paginator.pages:
            await utils.send_dm_message(author, page)

    @is_staff("HalfOP")
    @commands.guild_only()
    @commands.command()
    async def matchuser(self, ctx: commands.Context, *, rgx: str):
        """Match users by regex."""
        msg = ""
        matches = 0
        try:
            reg_expr = re.compile(rgx, re.IGNORECASE)
        except re.error:
            return await ctx.send("Invalid regex expression.")
        for m in self.bot.guild.members:
            if bool(reg_expr.search(m.name)):
                msg += f"{m.id} - {m}\n"
                matches += 1
        file = utils.text_to_discord_file(msg, name="matches.txt")
        await ctx.send(f"Matched {matches} members.", file=file)

    @is_staff("Owner")
    @commands.guild_only()
    @commands.bot_has_permissions(ban_members=True)
    @commands.command(aliases=['gigayeetre'])
    async def multibanre(self, ctx: commands.Context, *, rgx: str):
        """Multi-ban users by regex."""
        to_ban = []
        banned = 0
        try:
            reg_expr = re.compile(rgx, re.IGNORECASE)
        except re.error:
            return await ctx.send("Invalid regex expression.")
        for m in self.bot.guild.members:
            if bool(reg_expr.search(m.name)):
                to_ban.append(m)
        if not to_ban:
            return await ctx.send("No member matched the regex expression!")
        msg = ""
        for m in to_ban:
            try:
                await m.ban()
                banned += 1
                msg += f"{m.id}\n"
            except (discord.errors.NotFound, discord.errors.Forbidden):
                pass
        file = utils.text_to_discord_file(msg, name="banned.txt")
        await ctx.send(f"Banned {banned} members.", file=file)

    class ChannelorTime(commands.Converter):
        async def convert(self, ctx, arg: str):
            try:
                return ctx.bot.get_channel(int(arg))
            except ValueError:
                time = utils.parse_time(arg)
                if time != -1:
                    return time
            raise commands.BadArgument("Invalid channel id or time format.")

    @is_staff("Helper")
    @commands.bot_has_permissions(manage_channels=True)
    @commands.guild_only()
    @commands.command()
    async def slowmode(self, ctx: commands.Context, channel: Optional[discord.TextChannel] = commands.CurrentChannel, *, length: int = commands.parameter(converter=utils.DateOrTimeConverter)):
        """Apply a given slowmode time to a channel.

        The time format is identical to that used for timed kicks/bans/takehelps.
        It is not possible to set a slowmode longer than 6 hours.

        Helpers in assistance channels and Staff only."""

        if channel not in self.bot.assistance_channels and not await check_staff_id("OP", ctx.author.id):
            return await ctx.send("You cannot use this command outside of assistance channels.")

        if length > 21600:
            return await ctx.send("💢 You can't slowmode a channel for longer than 6 hours!")

        try:
            await channel.edit(slowmode_delay=length)
        except discord.errors.Forbidden:
            return await ctx.send("💢 I don't have permission to do this.")

        if length > 0:
            await ctx.send(f"Slowmode delay for {channel.mention} is now {length} seconds.")
            msg = f"🕙 **Slowmode**: {ctx.author.mention} set a slowmode delay of {length} seconds in {channel.mention}"
        else:
            await ctx.send(f"Slowmode has been removed for {channel.mention}.")
            msg = f"🕙 **Slowmode**: {ctx.author.mention} removed the slowmode delay in {channel.mention}"
        await self.bot.channels["mod-logs"].send(msg)

    @is_staff("Helper")
    @commands.has_permissions(manage_messages=True)
    @commands.guild_only()
    @commands.command(aliases=["clear"])
    async def purge(self, ctx: commands.Context, limit: int):
        """Clears a given number of messages. Helpers in assistance channels and Staff only."""
        deleted = await ctx.channel.purge(limit=limit + 1, check=lambda message: not message.pinned)
        msg = f"🗑 **Cleared**: {ctx.author.mention} cleared {len(deleted)} messages in {ctx.channel.mention}"
        await self.bot.channels['mod-logs'].send(msg)

    @is_staff("HalfOP")
    @commands.guild_only()
    @commands.command()
    async def metamute(self, ctx: commands.Context, member: discord.Member, *, reason=""):
        """Mutes a user so they can't speak in meta. Staff only."""
        if not await crud.add_permanent_role(member.id, self.bot.roles['meta-mute'].id):
            await ctx.send("User is already meta muted!")
            return
        await member.add_roles(self.bot.roles['meta-mute'])
        msg_user = "You were meta muted!"
        if reason != "":
            msg_user += " The given reason is: " + reason
        await utils.send_dm_message(member, msg_user, ctx)
        await ctx.send(f"{member.mention} can no longer speak in meta.")
        msg = f"🔇 **Meta muted**: {ctx.author.mention} meta muted {member.mention} | {self.bot.escape_text(member)}"
        signature = utils.command_signature(ctx.command)
        if reason != "":
            msg += "\n✏️ __Reason__: " + reason
        else:
            msg += f"\nPlease add an explanation below. In the future, it is recommended to use `{signature}` as the reason is automatically sent to the user."
        await self.bot.channels['mod-logs'].send(msg)

    @is_staff("HalfOP")
    @commands.guild_only()
    @commands.bot_has_permissions(manage_roles=True)
    @commands.command()
    async def metaunmute(self, ctx: commands.Context, member: discord.Member):
        """Unmutes a user so they can speak in meta. Staff only."""
        try:
            if not await crud.remove_permanent_role(member.id, self.bot.roles["meta-mute"].id) and self.bot.roles['meta-mute'] not in member.roles:
                return await ctx.send("This user is not meta muted!")
            await member.remove_roles(self.bot.roles['meta-mute'])
            await ctx.send(f"{member.mention} can now speak in meta again.")
            msg = f"🔈 **Meta unmuted**: {ctx.author.mention} meta unmuted {member.mention} | {self.bot.escape_text(member)}"
            await self.bot.channels['mod-logs'].send(msg)
        except discord.errors.Forbidden:
            await ctx.send("💢 I don't have permission to do this.")

    @is_staff("HalfOP")
    @commands.guild_only()
    @commands.command(aliases=["appealsmute"])
    async def appealmute(self, ctx: commands.Context, member: discord.Member, *, reason=""):
        """Mutes a user so they can't speak in appeals. Staff only."""
        if not await crud.add_permanent_role(member.id, self.bot.roles['appeal-mute'].id):
            await ctx.send("User is already appeal muted!")
            return
        await member.add_roles(self.bot.roles['appeal-mute'])
        msg_user = "You were appeal muted!"
        if reason != "":
            msg_user += " The given reason is: " + reason
        await utils.send_dm_message(member, msg_user, ctx)
        await ctx.send(f"{member.mention} can no longer speak in appeals.")
        msg = f"🔇 **appeal muted**: {ctx.author.mention} appeal muted {member.mention} | {self.bot.escape_text(member)}"
        signature = utils.command_signature(ctx.command)
        if reason != "":
            msg += "\n✏️ __Reason__: " + reason
        else:
            msg += f"\nPlease add an explanation below. In the future, it is recommended to use `{signature}` as the reason is automatically sent to the user."
        await self.bot.channels['mod-logs'].send(msg)

    @is_staff("HalfOP")
    @commands.guild_only()
    @commands.bot_has_permissions(manage_roles=True)
    @commands.command(aliases=["appealsunmute"])
    async def appealunmute(self, ctx: commands.Context, member: discord.Member):
        """Unmutes a user so they can speak in appeals. Staff only."""
        try:
            if not await crud.remove_permanent_role(member.id, self.bot.roles["appeal-mute"].id) and self.bot.roles['appeal-mute'] not in member.roles:
                return await ctx.send("This user is not appeal muted!")
            await member.remove_roles(self.bot.roles['appeal-mute'])
            await ctx.send(f"{member.mention} can now speak in appeals again.")
            msg = f"🔈 **appeal unmuted**: {ctx.author.mention} appeal unmuted {member.mention} | {self.bot.escape_text(member)}"
            await self.bot.channels['mod-logs'].send(msg)
        except discord.errors.Forbidden:
            await ctx.send("💢 I don't have permission to do this.")

    @is_staff("HalfOP")
    @commands.guild_only()
    @commands.bot_has_permissions(manage_roles=True)
    @commands.command()
    async def mute(self, ctx: commands.Context, member: discord.Member, *, reason=""):
        """Mutes a user so they can't speak. Staff only."""
        if await check_bot_or_staff(ctx, member, "mute"):
            return
        if not await crud.add_permanent_role(member.id, self.bot.roles['Muted'].id):
            # Check if the user has a timed restriction.
            # If there is one, this will convert it to a permanent one.
            # If not, it will display that it was already taken.
            if not await crud.get_time_restriction_by_user_type(member.id, 'timemute'):
                return await ctx.send("User is already muted!")
            else:
                await crud.remove_timed_restriction(member.id, 'timemute')
        await member.add_roles(self.bot.roles['Muted'])
        await member.remove_roles(self.bot.roles['#elsewhere'], self.bot.roles['#art-discussion'])
        msg_user = "You were muted!"
        if reason != "":
            msg_user += " The given reason is: " + reason
        await utils.send_dm_message(member, msg_user, ctx)
        await ctx.send(f"{member.mention} can no longer speak.")
        msg = f"🔇 **Muted**: {ctx.author.mention} muted {member.mention} | {self.bot.escape_text(member)}"
        if reason != "":
            msg += "\n✏️ __Reason__: " + reason
        else:
            signature = utils.command_signature(ctx.command)
            msg += f"\nPlease add an explanation below. In the future, it is recommended to use `{signature}` as the reason is automatically sent to the user."
        await self.bot.channels['mod-logs'].send(msg)
        # change to permanent mute

    @is_staff("HalfOP")
    @commands.bot_has_permissions(manage_roles=True)
    @commands.guild_only()
    @commands.command()
    async def oldtimemute(self, ctx: commands.Context, member: discord.Member, length: int = commands.parameter(converter=utils.DateOrTimeConverter), *, reason=""):
        """Mutes a user for a limited period of time so they can't speak. Staff only.\n\nLength format: #d#h#m#s"""
        if await check_bot_or_staff(ctx, member, "mute"):
            return
        await member.add_roles(self.bot.roles['Muted'])
        await member.remove_roles(self.bot.roles['#elsewhere'], self.bot.roles['#art-discussion'])

        issuer = ctx.author

        timestamp = datetime.datetime.now()
        delta = datetime.timedelta(seconds=length)
        unmute_time = timestamp + delta
        unmute_time_string = format_dt(unmute_time)

        old_mute = await crud.get_time_restriction_by_user_type(member.id, 'timemute')
        await crud.add_timed_restriction(member.id, unmute_time, 'timemute')
        await crud.add_permanent_role(member.id, self.bot.roles['Muted'].id)
        msg_user = "You were muted!"
        if reason != "":
            msg_user += " The given reason is: " + reason
        msg_user += f"\n\nThis mute lasts until {unmute_time_string}."
        await utils.send_dm_message(member, msg_user, ctx)
        signature = utils.command_signature(ctx.command)
        if not old_mute:
            await ctx.send(f"{member.mention} can no longer speak.")
            msg = f"🔇 **Timed mute**: {issuer.mention} muted {member.mention}| {self.bot.escape_text(member)} for {delta}, until {unmute_time_string} "
        else:
            await ctx.send(f"{member.mention} mute was updated.")
            msg = f"🔇 **Timed mute**: {issuer.mention} updated {member.mention}| {self.bot.escape_text(member)} time mute from {format_dt(old_mute.end_date)} until {unmute_time_string}"
        if reason != "":
            msg += "\n✏️ __Reason__: " + reason
        else:
            msg += f"\nPlease add an explanation below. In the future, it is recommended to use `{signature}` as the reason is automatically sent to the user."
        await self.bot.channels['mod-logs'].send(msg)

    @is_staff("HalfOP")
    @commands.guild_only()
    @commands.command()
    async def unmute(self, ctx: commands.Context, member: discord.Member):
        """Unmutes a user so they can speak. Staff only."""
        try:
            if not await crud.remove_permanent_role(member.id, self.bot.roles["Muted"].id):
                return await ctx.send("This user is not muted")
            await member.remove_roles(self.bot.roles['Muted'])
            await ctx.send(f"{member.mention} can now speak again.")
            msg = f"🔈 **Unmuted**: {ctx.author.mention} unmuted {member.mention} | {self.bot.escape_text(member)}"
            await self.bot.channels['mod-logs'].send(msg)
            await crud.remove_timed_restriction(member.id, 'timemute')
        except discord.errors.Forbidden:
            await ctx.send("💢 I don't have permission to do this.")

    @is_staff("HalfOP")
    @commands.command(aliases=['timemute'])
    async def timeout(self, ctx, member: discord.Member, length: int = commands.parameter(converter=utils.DateOrTimeConverter), *, reason: Optional[str]):
        """Times out a user. Staff only.\n\nLength format: #d#h#m#s"""
        if await check_bot_or_staff(ctx, member, "timeout"):
            return
        if length > 2419200:  # Timeout time can't be more than 28 days
            return await ctx.send("Timeouts can't be longer than 28 days!")

        issuer = ctx.author
<<<<<<< HEAD
        timeout_expiration = discord.utils.utcnow() + datetime.timedelta(seconds=length)
        timeout_expiration_str = utils.dtm_to_discord_timestamp(timeout_expiration, utc_time=True)
        await member.timeout(timeout_expiration, reason=reason)
=======
        member = await member.timeout(duration=length, reason=reason)
        timeout_expiration = format_dt(datetime.datetime.now() + datetime.timedelta(seconds=length))
>>>>>>> 7b33b823

        msg_user = "You were given a timeout!"
        if reason is not None:
            msg_user += " The given reason is: " + reason
        msg_user += f"\n\nThis timeout lasts until {timeout_expiration_str}."
        await utils.send_dm_message(member, msg_user, ctx)

        signature = utils.command_signature(ctx.command)
        await ctx.send(f"{member.mention} has been given a timeout.")

        msg = f"🔇 **Timeout**: {issuer.mention} timed out {member.mention}| {self.bot.escape_text(member)} until {timeout_expiration_str}."
        if reason is not None:
            msg += "\n✏️ __Reason__: " + reason
        else:
            msg += f"\nPlease add an explanation below. In the future, it is recommended to use `{signature}` as the reason is automatically sent to the user."
        await self.bot.channels['mod-logs'].send(msg)

    @is_staff("HalfOP")
    @commands.command()
    async def untimeout(self, ctx: commands.Context, member: discord.Member):
        """Removes a timeout from a user. Staff only."""
        if member.timed_out_until is None:
            return await ctx.send("This member doesn't have a timeout!")
        await member.timeout(None)
        await ctx.send(f"{member.mention} timeout was removed.")
        msg = f"🔈 **Timeout Removed**: {ctx.author.mention} removed timeout from {member.mention} | {self.bot.escape_text(member)}"
        await self.bot.channels['mod-logs'].send(msg)

    @is_staff("HalfOP")
    @commands.command()
    async def art(self, ctx: commands.Context, member: discord.Member):
        """Restore art-discussion access for a user. Staff only."""
        if not await crud.remove_permanent_role(member.id, self.bot.roles['No-art'].id):
            return await ctx.send("This user is not restricted from art channels.")
        try:
            await member.remove_roles(self.bot.roles['No-art'])
        except discord.Forbidden:
            await ctx.send("💢 I don't have permission to do this.")
        await ctx.send(f"{member.mention} can access art-discussion again.")
        msg = f"⭕️ **Restored art**: {ctx.message.author.mention} restored art access to {member.mention} | {self.bot.escape_text(member)}"
        await self.bot.channels['mod-logs'].send(msg)

    @is_staff("HalfOP")
    @commands.command()
    async def noart(self, ctx: commands.Context, member: discord.Member, *, reason=""):
        """Removes art-discussion access from a user. Staff only."""
        if not await crud.add_permanent_role(member.id, self.bot.roles['No-art'].id):
            return await ctx.send("This user is already restricted from art channels.")
        try:
            await member.add_roles(self.bot.roles['No-art'])
        except discord.Forbidden:
            await ctx.send("💢 I don't have permission to do this.")
        await ctx.send(f"{member.mention} can no longer access art-discussion.")
        msg = f"🚫 **Removed art**: {ctx.message.author.mention} removed art access from {member.mention} | {self.bot.escape_text(member)}"
        signature = utils.command_signature(ctx.command)
        if reason != "":
            msg += "\n✏️ __Reason__: " + reason
        else:
            msg += f"\nPlease add an explanation below. In the future, it is recommended to use `{signature}` as the reason is automatically sent to the user."
        await self.bot.channels['mod-logs'].send(msg)

    @is_staff("HalfOP")
    @commands.guild_only()
    @commands.command()
    async def elsewhere(self, ctx: commands.Context, member: discord.Member):
        """Restore elsewhere access for a user. Staff only."""
        try:
            if not await crud.remove_permanent_role(member.id, self.bot.roles["No-elsewhere"].id):
                return await ctx.send("This user is not restricted from elsewhere!")
            await member.remove_roles(self.bot.roles['No-elsewhere'])
            await ctx.send(f"{member.mention} can access elsewhere again.")
            msg = f"⭕️ **Restored elsewhere**: {ctx.author.mention} restored elsewhere access to {member.mention} | {self.bot.escape_text(member)}"
            await self.bot.channels['mod-logs'].send(msg)
        except discord.errors.Forbidden:
            await ctx.send("💢 I don't have permission to do this.")

    @is_staff("HalfOP")
    @commands.guild_only()
    @commands.command()
    async def noelsewhere(self, ctx: commands.Context, member: discord.Member, *, reason=""):
        """Removes elsewhere access from a user. Staff only."""
        try:
            if not await crud.add_permanent_role(member.id, self.bot.roles['No-elsewhere'].id):
                return await ctx.send("This user is already restricted from elsewhere!")
            await member.add_roles(self.bot.roles['No-elsewhere'])
            await member.remove_roles(self.bot.roles['#elsewhere'])
            await ctx.send(f"{member.mention} can no longer access elsewhere.")
            msg = f"🚫 **Removed elsewhere**: {ctx.author.mention} removed elsewhere access from {member.mention} | {self.bot.escape_text(member)}"
            signature = utils.command_signature(ctx.command)
            if reason != "":
                msg += "\n✏️ __Reason__: " + reason
            else:
                msg += f"\nPlease add an explanation below. In the future, it is recommended to use `{signature}` as the reason is automatically sent to the user."
            await self.bot.channels['mod-logs'].send(msg)
        except discord.errors.Forbidden:
            await ctx.send("💢 I don't have permission to do this.")

    @is_staff("HalfOP")
    @commands.guild_only()
    @commands.command()
    async def noembed(self, ctx: commands.Context, member: discord.Member, *, reason=""):
        """Removes embed permissions from a user. Staff only."""
        if await check_bot_or_staff(ctx, member, "noembed"):
            return
        try:
            await crud.add_permanent_role(member.id, self.bot.roles['No-Embed'].id)
            await member.add_roles(self.bot.roles['No-Embed'])
            msg_user = "You lost embed and upload permissions!"
            if reason != "":
                msg_user += " The given reason is: " + reason
            msg_user += f"\n\nIf you feel this was unjustified, you may appeal in {self.bot.channels['appeals'].mention}"
            await utils.send_dm_message(member, msg_user, ctx)
            await ctx.send(f"{member.mention} can no longer embed links or attach files.")
            msg = f"🚫 **Removed Embed**: {ctx.author.mention} removed embed from {member.mention} | {self.bot.escape_text(member)}"
            signature = utils.command_signature(ctx.command)
            if reason != "":
                msg += "\n✏️ __Reason__: " + reason
            else:
                msg += f"\nPlease add an explanation below. In the future, it is recommended to use `{signature}` as the reason is automatically sent to the user."
            await self.bot.channels['mod-logs'].send(msg)
        except discord.errors.Forbidden:
            await ctx.send("💢 I don't have permission to do this.")

    @is_staff("HalfOP")
    @commands.guild_only()
    @commands.command()
    async def embed(self, ctx: commands.Context, member: discord.Member):
        """Restore embed permissions for a user. Staff only."""
        try:
            await crud.remove_permanent_role(member.id, self.bot.roles["No-Embed"].id)
            await member.remove_roles(self.bot.roles['No-Embed'])
            await ctx.send(f"{member.mention} can now embed links and attach files again.")
            msg = f"⭕️ **Restored Embed**: {ctx.author.mention} restored embed to {member.mention} | {self.bot.escape_text(member)}"
            await self.bot.channels['mod-logs'].send(msg)
        except discord.errors.Forbidden:
            await ctx.send("💢 I don't have permission to do this.")

    @is_staff("Helper")
    @commands.guild_only()
    @commands.command(aliases=["nohelp", "yesnthelp"])
    async def takehelp(self, ctx: commands.Context, member: Union[discord.Member, discord.User], *, reason=""):
        """Remove access to the assistance channels. Staff and Helpers only."""
        if await check_bot_or_staff(ctx, member, "takehelp"):
            return
        if not await crud.add_permanent_role(member.id, self.bot.roles['No-Help'].id):
            # Check if the user has a timed restriction.
            # If there is one, this will convert it to a permanent one.
            # If not, it will display that it was already taken.
            if not await crud.get_time_restriction_by_user_type(member.id, 'timenohelp'):
                return await ctx.send("This user's help is already taken!")
            else:
                await crud.remove_timed_restriction(member.id, 'timenohelp')
        if isinstance(member, discord.Member):
            await member.add_roles(self.bot.roles['No-Help'])
            msg_user = "You lost access to help channels!"
            if reason != "":
                msg_user += " The given reason is: " + reason
            msg_user += f"\n\nIf you feel this was unjustified, you may appeal in {self.bot.channels['appeals'].mention}"
            await utils.send_dm_message(member, msg_user, ctx)
        await ctx.send(f"{member.mention} can no longer access the help channels.")
        msg = f"🚫 **Help access removed**: {ctx.author.mention} removed access to help channels from {member.mention} | {self.bot.escape_text(member)}"
        signature = utils.command_signature(ctx.command)
        if reason != "":
            msg += "\n✏️ __Reason__: " + reason
        else:
            msg += f"\nPlease add an explanation below. In the future, it is recommended to use `{signature}` as the reason is automatically sent to the user."
        await self.bot.channels['mod-logs'].send(msg)

    @is_staff("Helper")
    @commands.guild_only()
    @commands.command(aliases=["yeshelp"])
    async def givehelp(self, ctx: commands.Context, member: Union[discord.Member, discord.User]):
        """Restore access to the assistance channels. Staff and Helpers only."""
        if not await crud.remove_permanent_role(member.id, self.bot.roles["No-Help"].id):
            return await ctx.send("This user is not take-helped!")
        if isinstance(member, discord.Member):
            try:
                await member.remove_roles(self.bot.roles['No-Help'])
            except discord.errors.Forbidden:
                await ctx.send("💢 I don't have permission to do this.")
        await ctx.send(f"{member.mention} can access the help channels again.")
        msg = f"⭕️ **Help access restored**: {ctx.author.mention} restored access to help channels to {member.mention} | {self.bot.escape_text(member)}"
        await self.bot.channels['mod-logs'].send(msg)
        await crud.remove_timed_restriction(member.id, 'timenohelp')

    @is_staff("Helper")
    @commands.guild_only()
    @commands.command(aliases=["timenohelp"])
    async def timetakehelp(self, ctx: commands.Context, member: discord.Member, length: int = commands.parameter(converter=utils.DateOrTimeConverter), *, reason=""):
        """Restricts a user from Assistance Channels for a limited period of time. Staff and Helpers only.\n\nLength format: #d#h#m#s"""
        if await check_bot_or_staff(ctx, member, "takehelp"):
            return
        issuer = ctx.author

        delta = datetime.timedelta(seconds=length)
        timestamp = datetime.datetime.now()

        unnohelp_time = timestamp + delta
        unnohelp_time_string = format_dt(unnohelp_time)

        await crud.add_timed_restriction(member.id, unnohelp_time, 'timenohelp')
        await crud.add_permanent_role(member.id, self.bot.roles['No-Help'].id)
        await member.add_roles(self.bot.roles['No-Help'])
        msg_user = "You lost access to help channels temporarily!"
        if reason != "":
            msg_user += " The given reason is: " + reason
        msg_user += f"\n\nIf you feel this was unjustified, you may appeal in {self.bot.channels['appeals'].mention}"
        msg_user += f"\n\nThis restriction lasts until {unnohelp_time_string}."
        await utils.send_dm_message(member, msg_user, ctx)
        await ctx.send(f"{member.mention} can no longer speak in Assistance Channels.")
        signature = utils.command_signature(ctx.command)
        msg = f"🚫 **Timed No-Help**: {issuer.mention} restricted {member.mention} for {delta}, until {unnohelp_time_string} | {self.bot.escape_text(member)}"
        if reason != "":
            msg += "\n✏️ __Reason__: " + reason
        else:
            msg += f"\nPlease add an explanation below. In the future, it is recommended to use `{signature}` as the reason is automatically sent to the user."
        await self.bot.channels['mod-logs'].send(msg)

    @is_staff("Helper")
    @commands.guild_only()
    @commands.command(aliases=["notech", "technt"])
    async def taketech(self, ctx: commands.Context, member: Union[discord.Member, discord.User], *, reason=""):
        """Remove access to the tech channel. Staff and Helpers only."""
        if await check_bot_or_staff(ctx, member, "taketech"):
            return
        if not await crud.add_permanent_role(member.id, self.bot.roles['No-Tech'].id):
            # Check if the user has a timed restriction.
            # If there is one, this will convert it to a permanent one.
            # If not, it will display that it was already taken.
            if not await crud.get_time_restriction_by_user_type(member.id, 'timenotech'):
                return await ctx.send("This user's tech is already taken!")
            else:
                await crud.remove_timed_restriction(member.id, 'timenotech')
        if isinstance(member, discord.Member):
            await member.add_roles(self.bot.roles['No-Tech'])
            msg_user = "You lost access to the tech channel!"
            if reason != "":
                msg_user += " The given reason is: " + reason
            msg_user += f"\n\nIf you feel this was unjustified, you may appeal in {self.bot.channels['appeals'].mention}"
            await utils.send_dm_message(member, msg_user, ctx)
        await ctx.send(f"{member.mention} can no longer access the tech channel.")
        msg = f"🚫 **Help access removed**: {ctx.author.mention} removed access to tech channel from {member.mention} | {self.bot.escape_text(member)}"
        signature = utils.command_signature(ctx.command)
        if reason != "":
            msg += "\n✏️ __Reason__: " + reason
        else:
            msg += f"\nPlease add an explanation below. In the future, it is recommended to use `{signature}` as the reason is automatically sent to the user."
        await self.bot.channels['mod-logs'].send(msg)

    @is_staff("Helper")
    @commands.guild_only()
    @commands.command(aliases=["yestech"])
    async def givetech(self, ctx: commands.Context, member: Union[discord.Member, discord.User]):
        """Restore access to the tech channel. Staff and Helpers only."""
        if not await crud.remove_permanent_role(member.id, self.bot.roles["No-Tech"].id):
            return await ctx.send("This user is not take-helped!")
        if isinstance(member, discord.Member):
            try:
                await member.remove_roles(self.bot.roles['No-Tech'])
            except discord.errors.Forbidden:
                await ctx.send("💢 I don't have permission to do this.")
        await ctx.send(f"{member.mention} can access the tech channel again.")
        msg = f"⭕️ **Help access restored**: {ctx.author.mention} restored access to tech channel to {member.mention} | {self.bot.escape_text(member)}"
        await self.bot.channels['mod-logs'].send(msg)
        await crud.remove_timed_restriction(member.id, 'timenotech')

    @is_staff("Helper")
    @commands.guild_only()
    @commands.command(aliases=["timenotech"])
    async def timetaketech(self, ctx: commands.Context, member: discord.Member, length: int = commands.parameter(converter=utils.DateOrTimeConverter), *, reason=""):
        """Restricts a user from the tech channel for a limited period of time. Staff and Helpers only.\n\nLength format: #d#h#m#s"""
        if await check_bot_or_staff(ctx, member, "taketech"):
            return
        issuer = ctx.author

        delta = datetime.timedelta(seconds=length)
        timestamp = datetime.datetime.now()

        unnotech_time = timestamp + delta
        unnotech_time_string = format_dt(unnotech_time)

        await crud.add_timed_restriction(member.id, unnotech_time, 'timenotech')
        await crud.add_permanent_role(member.id, self.bot.roles['No-Tech'].id)
        await member.add_roles(self.bot.roles['No-Tech'])
        msg_user = "You lost access to the tech channel temporarily!"
        if reason != "":
            msg_user += " The given reason is: " + reason
        msg_user += f"\n\nIf you feel this was unjustified, you may appeal in {self.bot.channels['appeals'].mention}"
        msg_user += f"\n\nThis restriction lasts until {unnotech_time_string}."
        await utils.send_dm_message(member, msg_user, ctx)
        await ctx.send(f"{member.mention} can no longer speak in the tech channel.")
        signature = utils.command_signature(ctx.command)
        msg = f"🚫 **Timed No-Tech**: {issuer.mention} restricted {member.mention} for {delta}, until {unnotech_time_string} | {self.bot.escape_text(member)}"
        if reason != "":
            msg += "\n✏️ __Reason__: " + reason
        else:
            msg += f"\nPlease add an explanation below. In the future, it is recommended to use `{signature}` as the reason is automatically sent to the user."
        await self.bot.channels['mod-logs'].send(msg)

    @is_staff("Helper")
    @commands.guild_only()
    @commands.command(aliases=["mutehelp"])
    async def helpmute(self, ctx: commands.Context, member: Union[discord.Member, discord.User], *, reason=""):
        """Remove speak perms to the assistance channels. Staff and Helpers only."""
        if await check_bot_or_staff(ctx, member, "helpmute"):
            return
        if not await crud.add_permanent_role(member.id, self.bot.roles['help-mute'].id):
            if not await crud.get_time_restriction_by_user_type(member.id, 'timehelpmute'):
                return await ctx.send("This user is already helpmuted!")
            else:
                await crud.remove_timed_restriction(member.id, 'timehelpmute')
        if isinstance(member, discord.Member):
            await member.add_roles(self.bot.roles['help-mute'])
            msg_user = "You were muted in the help channels!"
            if reason != "":
                msg_user += " The given reason is: " + reason
            msg_user += f"\n\nIf you feel this was unjustified, you may appeal in {self.bot.channels['appeals'].mention}"
            await utils.send_dm_message(member, msg_user, ctx)
        await ctx.send(f"{member.mention} can no longer speak in the help channels.")
        msg = f"🚫 **Help mute**: {ctx.author.mention} removed speak access in help channels from {member.mention} | {self.bot.escape_text(member)}"
        signature = utils.command_signature(ctx.command)
        if reason != "":
            msg += "\n✏️ __Reason__: " + reason
        else:
            msg += f"\nPlease add an explanation below. In the future, it is recommended to use `{signature}` as the reason is automatically sent to the user."
        await self.bot.channels['mod-logs'].send(msg)

    @is_staff("Helper")
    @commands.guild_only()
    @commands.command(aliases=["timemutehelp"])
    async def timehelpmute(self, ctx: commands.Context, member: discord.Member, length: int = commands.parameter(converter=utils.DateOrTimeConverter), *, reason=""):
        """Restricts a user from speaking in Assistance Channels for a limited period of time. Staff and Helpers only.\n\nLength format: #d#h#m#s"""
        if await check_bot_or_staff(ctx, member, "helpmute"):
            return
        issuer = ctx.author

        delta = datetime.timedelta(seconds=length)
        timestamp = datetime.datetime.now()

        unhelpmute_time = timestamp + delta
        unhelpmute_time_string = format_dt(unhelpmute_time)

        await crud.add_timed_restriction(member.id, unhelpmute_time, 'timehelpmute')
        await crud.add_permanent_role(member.id, self.bot.roles['help-mute'].id)
        await member.add_roles(self.bot.roles['help-mute'])
        msg_user = "You lost send access to help channels temporarily!"
        if reason != "":
            msg_user += " The given reason is: " + reason
        msg_user += f"\n\nIf you feel this was unjustified, you may appeal in {self.bot.channels['appeals'].mention}"
        msg_user += f"\n\nThis restriction lasts until {unhelpmute_time_string}."
        await utils.send_dm_message(member, msg_user, ctx)
        await ctx.send(f"{member.mention} can no longer speak in the help channels.")
        signature = utils.command_signature(ctx.command)
        msg = f"🚫 **Timed Help mute**: {issuer.mention} help muted {member.mention} for {delta}, until {unhelpmute_time_string} | {self.bot.escape_text(member)}"
        if reason != "":
            msg += "\n✏️ __Reason__: " + reason
        else:
            msg += f"\nPlease add an explanation below. In the future, it is recommended to use `{signature}` as the reason is automatically sent to the user."
        await self.bot.channels['mod-logs'].send(msg)

    @is_staff("Helper")
    @commands.guild_only()
    @commands.command()
    async def helpunmute(self, ctx: commands.Context, member: Union[discord.Member, discord.User]):
        """Restores speak access to help channels. Helpers+ only."""
        if not await crud.remove_permanent_role(member.id, self.bot.roles["help-mute"].id):
            return await ctx.send("This user is not help muted!")
        if isinstance(member, discord.Member):
            try:
                await member.remove_roles(self.bot.roles['help-mute'])
            except discord.errors.Forbidden:
                await ctx.send("💢 I don't have permission to do this.")
        await crud.remove_timed_restriction(member.id, 'timehelpmute')
        await ctx.send(f"{member.mention} can now speak in the help channels again.")
        msg = f"⭕ **Help unmuted**: {ctx.author.mention} help unmuted {member.mention} | {self.bot.escape_text(member)}"
        await self.bot.channels['mod-logs'].send(msg)

    @is_staff("Helper")
    @commands.guild_only()
    @commands.command()
    async def takesmallhelp(self, ctx: commands.Context, members: commands.Greedy[discord.Member]):
        """Remove access to small help channel. Staff and Helpers only."""
        if len(members) < 1:
            await ctx.send("Mention at least one user")
            return
        for member in members:
            await member.remove_roles(self.bot.roles['Small Help'])
        await ctx.send(f"{', '.join([x.mention for x in members])} can no longer access the small help channel.")
        msg = f"⭕️ **Small help access revoked**: {ctx.author.mention} revoked access to small help channel from {', '.join([f'{x.mention} | {x}'for x in members])}"
        await self.bot.channels['mod-logs'].send(msg)

    @is_staff("Helper")
    @commands.guild_only()
    @commands.command()
    async def givesmallhelp(self, ctx: commands.Context, members: commands.Greedy[discord.Member]):
        """Provide access to small help channel for 1-on-1 help. Staff and Helpers only."""
        if len(members) < 1:
            await ctx.send("Mention at least one user")
            return
        for member in members:
            await member.add_roles(self.bot.roles['Small Help'])
        await ctx.send(f"{', '.join([x.mention for x in members])} can access the small help channel.")
        msg = f"⭕️ **Small help access granted**: {ctx.author.mention} granted access to small help channel to {', '.join([f'{x.mention} | {x}'for x in members])}"
        await self.bot.channels['mod-logs'].send(msg)

    @is_staff("Helper")
    @commands.guild_only()
    @commands.command()
    async def probate(self, ctx: commands.Context, member: Union[discord.Member, discord.User], *, reason=""):
        """Probate a user. Staff and Helpers only."""
        if await check_bot_or_staff(ctx, member, "probate"):
            return
        if not await crud.add_permanent_role(member.id, self.bot.roles['Probation'].id):
            return await ctx.send("This user is already probated!")
        if isinstance(member, discord.Member):
            await member.add_roles(self.bot.roles['Probation'])
            msg_user = "You are under probation!"
            if reason != "":
                msg_user += " The given reason is: " + reason
            await utils.send_dm_message(member, msg_user, ctx)
        await ctx.send(f"{member.mention} is now in probation.")
        msg = f"🚫 **Probated**: {ctx.author.mention} probated {member.mention} | {self.bot.escape_text(member)}"
        signature = utils.command_signature(ctx.command)
        if reason != "":
            msg += "\n✏️ __Reason__: " + reason
        else:
            msg += f"\nPlease add an explanation below. In the future, it is recommended to use `{signature}` as the reason is automatically sent to the user."
        await self.bot.channels['mod-logs'].send(msg)

    @is_staff("Helper")
    @commands.guild_only()
    @commands.command()
    async def unprobate(self, ctx: commands.Context, member: Union[discord.Member, discord.User]):
        """Unprobate a user. Staff and Helpers only."""
        if not await crud.remove_permanent_role(member.id, self.bot.roles["Probation"].id) and self.bot.roles["Probation"] not in member.roles:
            return await ctx.send("This user is not probated!")
        if isinstance(member, discord.Member):
            await member.remove_roles(self.bot.roles['Probation'])
        await ctx.send(f"{member.mention} is out of probation.")
        msg = f"⭕️ **Un-probated**: {ctx.author.mention} un-probated {member.mention} | {self.bot.escape_text(member)}"
        await self.bot.channels['mod-logs'].send(msg)

    @is_staff("Owner")
    @commands.guild_only()
    @commands.command()
    async def updatechannel(self, ctx: commands.Context, name, channel: Union[discord.TextChannel, discord.VoiceChannel]):
        """Changes the id of a channel"""
        if name not in self.bot.channels:
            await ctx.send("Invalid channel name!")
            return
        await models.Channel.update.values(id=channel.id).where(models.Channel.name == name).gino.status()
        self.bot.channels[name] = channel
        await ctx.send(f"Changed {name} channel to {channel.mention} | {channel.id}")
        await self.bot.channels['server-logs'].send(f"⚙ **Changed**: {ctx.author.mention} changed {name} channel to {channel.mention} | {channel.id}")

    @is_staff("Owner")
    @commands.guild_only()
    @commands.command()
    async def setmodchannel(self, ctx: commands.Context, channel: discord.TextChannel, value: bool):
        """Changes the mod flag of a channel"""
        db_channel = await crud.get_dbchannel(channel.id) or await crud.add_dbchannel(channel.id, name=channel.name)
        await db_channel.update(mod_channel=value).apply()
        await ctx.send(f"{channel.mention} is {'now' if value else 'no longer'} a mod channel.")

    @is_staff("OP")
    @commands.command()
    async def playing(self, ctx: commands.Context, *, gamename):
        """Sets playing message. Staff only."""
        await self.bot.change_presence(activity=discord.Game(name=gamename))

    @is_staff("OP")
    @commands.command()
    async def status(self, ctx: commands.Context, status):
        """Sets status. Staff only."""
        if status == "online":
            await self.bot.change_presence(status=discord.Status.online)
        elif status == "offline":
            await self.bot.change_presence(status=discord.Status.offline)
        elif status == "idle":
            await self.bot.change_presence(status=discord.Status.idle)
        elif status == "dnd":
            await self.bot.change_presence(status=discord.Status.dnd)
        elif status == "invisible":
            await self.bot.change_presence(status=discord.Status.invisible)

    @is_staff("OP")
    @commands.command()
    async def username(self, ctx: commands.Context, *, username):
        """Sets bot name. Staff only."""
        await self.bot.user.edit(username=username)

    @is_staff("SuperOP")
    @commands.command()
    async def sync(self, ctx: commands.Context):
        """Syncs app commands manually. SuperOP only"""
        await ctx.bot.tree.sync()
        await ctx.send("App commands synced!")

    @is_staff("SuperOP")
    @commands.guild_only()
    @commands.command()
    async def nofilter(self, ctx: commands.Context, channel: discord.TextChannel):
        """Adds nofilter to the channel"""
        if await crud.check_nofilter(channel):
            return await ctx.send("This channel is already no filtered!")
        await crud.add_nofilter(channel)
        await self.bot.channels['mod-logs'].send(f"⭕ **No filter**: {ctx.author.mention} added no filter to {channel.mention}")

    @is_staff("SuperOP")
    @commands.guild_only()
    @commands.command()
    async def filter(self, ctx: commands.Context, channel: discord.TextChannel):
        """Removes nofilter from the channel"""
        if not await crud.check_nofilter(channel):
            return await ctx.send("This channel is already filtered!")
        await crud.remove_nofilter(channel)
        await self.bot.channels['mod-logs'].send(f"🚫 **Filter**: {ctx.author.mention} removed no filter from {channel.mention}")

    @is_staff("Helper")
    @commands.guild_only()
    @commands.command()
    async def approve(self, ctx: commands.Context, alias: str, invite: discord.Invite, times: int = 1):
        """Approves a server invite for a number of times. Staff and Helpers only."""

        code = invite.code

        if await self.bot.invitefilter.fetch_invite_by_alias(alias) or await self.bot.invitefilter.fetch_invite_by_code(code):
            return await ctx.send("This code or alias is already in use!")

        if times < 1:
            return await ctx.send("The invite must be approved for a number of times higher than 0")

        await self.bot.invitefilter.add(code=code, alias=alias, uses=times)
        await ctx.send(f"Approved an invite to {invite.guild}({code}) for posting {times} times")
        await self.bot.channels['mod-logs'].send(f"⭕ **Approved**: {ctx.author.mention} approved server {invite.guild}({code}) to be posted {times} times")

    @is_staff("SuperOP")
    @commands.command(aliases=['setrole', 'scr'])
    async def setchannelrole(self, ctx: commands.Context, channel: discord.TextChannel, role: discord.Role):
        """Sets the default role of a channel."""
        dbchannel = await models.Channel.get(channel.id)
        if not dbchannel:
            dbchannel = await crud.add_dbchannel(channel.id, channel.name)
        if not await models.Role.get(role.id):
            await crud.add_dbrole(role.id, role.name)
        await dbchannel.update(default_role=role.id).apply()
        await ctx.send("Parameter updated succesfully")

    @is_staff("Helper")
    @commands.command(aliases=['ci'])
    async def channelinfo(self, ctx: commands.Context, channel: discord.TextChannel = commands.CurrentChannel):
        """Shows database information about a text channel."""
        state = {0: "Not locked", 1: "softlocked", 2: "locked", 3: "super locked"}
        if not channel:
            channel = ctx.channel
        db_channel: Optional[models.Channel] = await models.Channel.get(channel.id)
        if db_channel is None:
            return await ctx.send("This channel is not in the database")
        role = await crud.get_dbrole(db_channel.default_role) if db_channel.default_role else None
        embed = discord.Embed(title=db_channel.name)
        embed.add_field(name="ID", value=db_channel.id, inline=False)
        embed.add_field(name="Default Role", value=role.name if role else ctx.guild.default_role.name, inline=False)
        embed.add_field(name="Filtered", value=str(not db_channel.nofilter), inline=False)
        embed.add_field(name="Status", value=state[db_channel.lock_level], inline=False)
        await ctx.send(embed=embed)

    @is_staff("OP")
    @commands.bot_has_permissions(manage_roles=True)
    @commands.guild_only()
    @commands.command()
    async def tempstream(self, ctx: commands.Context, member: discord.Member, length: str = ""):
        """Gives temporary streaming permissions to a member. Lasts 24 hours by default"""
        await member.add_roles(self.bot.roles['streamer(temp)'])

        timestamp = datetime.datetime.now()
        seconds = utils.parse_time(length) if length else 86400
        if seconds == -1:
            return await ctx.send("💢 I don't understand your time format.")

        delta = datetime.timedelta(seconds=seconds)
        expiring_time = timestamp + delta
        expiring_time_string = format_dt(expiring_time)

        await crud.add_timed_role(member.id, self.bot.roles['streamer(temp)'].id, expiring_time)
        msg_user = f"You have been given streaming permissions until {expiring_time_string}!"
        await utils.send_dm_message(member, msg_user, ctx)
        await ctx.send(f"{member.mention} has been given streaming permissions until {expiring_time_string}.")
        await self.bot.channels['mod-logs'].send(f"⭕ **Permission Granted**: {ctx.author.mention} granted streaming permissions to {member.mention} until {expiring_time_string}")

    @is_staff("OP")
    @commands.bot_has_permissions(manage_roles=True)
    @commands.guild_only()
    @commands.command()
    async def notempstream(self, ctx: commands.Context, member: discord.Member):
        """Revokes temporary streaming permissions from a member."""
        await member.remove_roles(self.bot.roles['streamer(temp)'])

        await crud.remove_timed_role(member.id, self.bot.roles['streamer(temp)'].id)
        msg_user = "Your temporary streaming permissions have been revoked!"
        await utils.send_dm_message(member, msg_user, ctx)
        await self.bot.channels['mod-logs'].send(f"⭕ **Permission Revoked**: {ctx.author.mention} revoked {member.mention} streaming permissions.")

    @is_staff_app("OP")
    @app_commands.default_permissions(ban_members=True)
    @app_commands.command()
    @app_commands.describe(member="Member to apply restriction.",
                           restriction="Restriction Type.",
                           length="Restriction length in ##d##m##ss format.",
                           reason="Reason for restriction")
    @app_commands.choices(restriction=[
        Choice(name='Embed Permissions', value='No-Embed',),
        Choice(name='Elsewhere access', value='No-elsewhere'),
        Choice(name='Meme commands access', value='No-Memes'),
        Choice(name='Art-channel access', value='No-art'),
    ])
    async def take(self,
                   interaction: discord.Interaction,
                   member: discord.Member,
                   restriction: Choice[str],
                   length: app_commands.Transform[int, utils.TimeTransformer],
                   reason: str = None):
        """Applies a temporary restriction to a member. OP+ Only"""

        role = self.bot.roles[restriction.value]

        delta = datetime.timedelta(seconds=length)
        timestamp = datetime.datetime.now()

        end_time = timestamp + delta
        end_time_str = format_dt(end_time)

        await crud.add_timed_role(member.id, role.id, end_time)
        await member.add_roles(role, reason=reason)

        msg_user = f"You have been given the {restriction.value} restriction role temporarily!"
        msg_log = f"🚫 **Timed Restriction**: {interaction.user.mention} gave {restriction.value} to {member.mention} for {delta}, until {end_time_str} | {self.bot.escape_text(member)}"
        if reason is not None:
            msg_user += " The given reason is: " + reason
            msg_log += "\n✏️ __Reason__: " + reason
        msg_user += f"\n\nIf you feel this was unjustified, you may appeal in {self.bot.channels['appeals'].mention}\n\nThis restriction lasts until {end_time_str}."
        dm_sent = await utils.send_dm_message(member, msg_user)
        await interaction.response.send_message(f"{member.mention} now has the {restriction.value} role temporarily.{' Failed to send DM message.' if not dm_sent else ''}")
        await self.bot.channels['mod-logs'].send(msg_log)


async def setup(bot):
    await bot.add_cog(Mod(bot))<|MERGE_RESOLUTION|>--- conflicted
+++ resolved
@@ -120,13 +120,10 @@
         embed.description = (
             f"**User:** {user.mention}\n"
             f"**User's ID:** {user.id}\n"
-<<<<<<< HEAD
             f"**Created on:** {utils.dtm_to_discord_timestamp(user.created_at, utc_time=True)} ({utils.dtm_to_discord_timestamp(user.created_at, date_format='R', utc_time=True)})\n"
             f"**Default Profile Picture:** [link]({user.default_avatar})\n"
-=======
             f"**Created on:** {format_dt(user.created_at)} ({format_dt(user.created_at, style='R')})\n"
             f"**Default Profile Picture:** {user.default_avatar}\n"
->>>>>>> 7b33b823
         )
         if isinstance(user, discord.Member):
             member_type = "member"
@@ -493,14 +490,9 @@
             return await ctx.send("Timeouts can't be longer than 28 days!")
 
         issuer = ctx.author
-<<<<<<< HEAD
         timeout_expiration = discord.utils.utcnow() + datetime.timedelta(seconds=length)
-        timeout_expiration_str = utils.dtm_to_discord_timestamp(timeout_expiration, utc_time=True)
+        timeout_expiration_str = format_dt(timeout_expiration)
         await member.timeout(timeout_expiration, reason=reason)
-=======
-        member = await member.timeout(duration=length, reason=reason)
-        timeout_expiration = format_dt(datetime.datetime.now() + datetime.timedelta(seconds=length))
->>>>>>> 7b33b823
 
         msg_user = "You were given a timeout!"
         if reason is not None:
