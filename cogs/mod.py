from __future__ import annotations

import datetime
import discord
import re

from discord import app_commands
from discord.app_commands import Choice
from discord.ext import commands
from subprocess import call
from typing import Union, Optional, TYPE_CHECKING
from utils import utils, crud, models
from utils.checks import is_staff, check_staff_id, check_bot_or_staff, is_staff_app

if TYPE_CHECKING:
    from kurisu import Kurisu


class Mod(commands.Cog):
    """
    Staff commands.
    """

<<<<<<< HEAD
    def __init__(self, bot):
        self.bot = bot
        self.userinfo_ctx = app_commands.ContextMenu(
                name='userinfo',
                callback=self.userinfo_ctx_menu,
                guild_ids=[886216686582263809]
        )
        self.bot.tree.add_command(self.userinfo_ctx)

    async def cog_unload(self):
        self.bot.tree.remove_command(self.userinfo_ctx.name, type=self.userinfo_ctx.type)
=======
    def __init__(self, bot: Kurisu):
        self.bot: Kurisu = bot
        self.emoji = discord.PartialEmoji.from_str('🧙')
>>>>>>> a3fa9dd4

    @is_staff("Owner")
    @commands.command()
    async def quit(self, ctx: commands.Context):
        """Stops the bot."""
        await ctx.send("👋 Bye bye!")
        await self.bot.close()

    @is_staff("SuperOP")
    @commands.command()
    async def pull(self, ctx: commands.Context):
        """Pull new changes from GitHub and restart."""
        if self.bot.IS_DOCKER:
            await ctx.send("Pull isn't used when running from a Docker container!")
            return
        else:
            await ctx.send("Pulling changes...")
            call(['git', 'pull'])
            await ctx.send("👋 Restarting bot!")
            await self.bot.close()

    @is_staff("Helper")
    @commands.guild_only()
    @commands.command(aliases=['ui'])
    async def userinfo(self, ctx: commands.Context, u: Union[discord.Member, discord.User]):
        """Shows information from a user. Staff and Helpers only."""
        basemsg = f"name = {u.name}\nid = {u.id}\ndiscriminator = {u.discriminator}\navatar = <{u.avatar}>\nbot = {u.bot}\ndefault_avatar= <{u.default_avatar}>\ncreated_at = {u.created_at}\n"
        if isinstance(u, discord.Member):
            role = u.top_role.name
            await ctx.send(f"{basemsg}display_name = {u.display_name}\njoined_at = {u.joined_at}\nstatus ={u.status}\nactivity = {u.activity.name if u.activity else None}\ncolour = {u.colour}\ntop_role = {role}\nguild_avatar= {f'<{u.guild_avatar}>' if u.guild_avatar else None}")
        else:
            try:
                ban = await ctx.guild.fetch_ban(u)
            except discord.NotFound:  # NotFound is raised if the user isn't banned
                ban = None
            await ctx.send(f"{basemsg}{f'**Banned**, reason: {ban.reason}' if ban is not None else ''}\n")

    @commands.guild_only()
    @commands.command(aliases=['ui2'])
<<<<<<< HEAD
    async def userinfo2(self, ctx, user: Union[discord.Member, discord.User] = commands.Author):
=======
    async def userinfo2(self, ctx: commands.Context, user: Union[discord.Member, discord.User] = None):
>>>>>>> a3fa9dd4
        """Shows information from a user. Staff and Helpers only."""

        if (not await check_staff_id('Helper', ctx.author.id)) and (ctx.author != user or ctx.channel != self.bot.channels['bot-cmds']):
            await ctx.message.delete()
            return await ctx.send(f"{ctx.author.mention} This command can only be used in {self.bot.channels['bot-cmds'].mention} and only on yourself.", delete_after=10)

        embed = discord.Embed(color=utils.gen_color(user.id))
        embed.description = (
            f"**User:** {user.mention}\n"
            f"**User's ID:** {user.id}\n"
            f"**Created on:** {utils.dtm_to_discord_timestamp(user.created_at, utc_time=True)} ({utils.dtm_to_discord_timestamp(user.created_at, date_format='R', utc_time=True)})\n"
            f"**Default Profile Picture:** {user.default_avatar}\n"
        )

        if isinstance(user, discord.Member):
            member_type = "member"
            embed.description += (
                f"**Join date:** {utils.dtm_to_discord_timestamp(user.joined_at, utc_time=True)} ({utils.dtm_to_discord_timestamp(user.joined_at, date_format='R', utc_time=True)})\n"
                f"**Current Status:** {user.status}\n"
                f"**User Activity:** {user.activity}\n"
                f"**Current Display Name:** {user.display_name}\n"
                f"**Nitro Boost Info:** {f'Boosting since {utils.dtm_to_discord_timestamp(user.premium_since, utc_time=True)}' if user.premium_since else 'Not a booster'}\n"
                f"**Current Top Role:** {user.top_role}\n"
                f"**Color:** {user.color}\n"
                f"**Profile Picture:** [link]({user.avatar})"
            )
            if user.guild_avatar:
                embed.description += f"\n**Guild Profile Picture:** [link]({user.guild_avatar})"
        else:
            member_type = "user"
            try:
                ban = await ctx.guild.fetch_ban(user)
                embed.description += f"\n**Banned**, reason: {ban.reason}"
            except discord.NotFound:
                pass

        member_type = member_type if not user.bot else "bot"
        embed.title = f"**Userinfo for {member_type} {user}**"
        embed.set_thumbnail(url=user.display_avatar.url)
        await ctx.send(embed=embed)

    @is_staff_app('Helper')
    async def userinfo_ctx_menu(self, interaction: discord.Interaction, user: discord.Member):
        embed = discord.Embed(color=utils.gen_color(user.id))
        embed.description = (
            f"**User:** {user.mention}\n"
            f"**User's ID:** {user.id}\n"
            f"**Created on:** {utils.dtm_to_discord_timestamp(user.created_at, utc_time=True)} ({utils.dtm_to_discord_timestamp(user.created_at, date_format='R', utc_time=True)})\n"
            f"**Default Profile Picture:** [link]({user.default_avatar})\n"
        )
        if isinstance(user, discord.Member):
            member_type = "member"
            embed.description += (
                f"**Join date:** {utils.dtm_to_discord_timestamp(user.joined_at, utc_time=True)} ({utils.dtm_to_discord_timestamp(user.joined_at, date_format='R', utc_time=True)})\n"
                f"**Current Status:** {user.status}\n"
                f"**User Activity:** {user.activity}\n"
                f"**Current Display Name:** {user.display_name}\n"
                f"**Nitro Boost Info:** {f'Boosting since {utils.dtm_to_discord_timestamp(user.premium_since, utc_time=True)}' if user.premium_since else 'Not a booster'}\n"
                f"**Current Top Role:** {user.top_role}\n"
                f"**Color:** {user.color}\n"
                f"**Profile Picture:** [link]({user.avatar.url})"
            )
            if user.guild_avatar:
                embed.description += f"\n**Guild Profile Picture:** [link]({user.guild_avatar})"
        else:
            member_type = "user"
            try:
                ban = await interaction.guild.fetch_ban(user)
                embed.description += f"\n**Banned**, reason: {ban.reason}"
            except discord.NotFound:
                pass

        member_type = member_type if not user.bot else "bot"
        embed.title = f"**Userinfo for {member_type} {user}**"
        embed.set_thumbnail(url=user.display_avatar.url)
        await interaction.response.send_message(embed=embed, ephemeral=True)

    @is_staff_app('Helper')
    @commands.command()
    async def guildinfo(self, ctx, invite: discord.Invite):

        guild = invite.guild
        embed = discord.Embed(title=f"Guild {guild.name}", color=utils.gen_color(guild.id))
        embed.set_thumbnail(url=guild.icon.url if guild.icon else None)
        embed.description = (
            f"**Guild's ID:** {guild.id}\n"
            f"**Created on:** {utils.dtm_to_discord_timestamp(guild.created_at, utc_time=True)} ({utils.dtm_to_discord_timestamp(guild.created_at, date_format='R', utc_time=True)})\n"
            f"**Verification level:** {guild.verification_level}\n"
            f"**Members:** {invite.approximate_member_count}\n"
            f"**Nitro boosters:** {guild.premium_subscription_count}\n"
        )

        if guild.vanity_url_code:
            embed.description += f"**Vanity url:** {guild.vanity_url_code}\n"
        if guild.icon:
            embed.description += f"**Icon:** [Link]({guild.icon.url})\n"
        if guild.banner:
            embed.description += f"**Banner:** [Link]({guild.banner.url})\n"

        await ctx.send(embed=embed)

    @commands.command()
    async def guildinfo2(self, ctx, invite: discord.Invite):

        guild = invite.guild
        embed = discord.Embed(title=f"Guild {guild.name}", color=utils.gen_color(guild.id))
        embed.set_thumbnail(url=guild.icon.url if guild.icon else None)
        embed.add_field(name="ID", value=guild.id)
        embed.add_field(name="Created on", value=utils.dtm_to_discord_timestamp(guild.created_at, utc_time=True))
        embed.add_field(name="Verification", value=guild.verification_level)
        embed.add_field(name="Members", value=invite.approximate_member_count)
        embed.add_field(name="Nitro boosters", value=guild.premium_subscription_count)
        embed.add_field(name="Vanity url", value=guild.vanity_url_code)
        links = ""
        if guild.icon:
            links += f"[icon]({guild.icon.url}) "
        if guild.banner:
            links += f"[icon]({guild.banner.url})"
        if links:
            embed.add_field(name="Links", value=links)
        await ctx.send(embed=embed)

    @is_staff("Owner")
    @commands.guild_only()
    @commands.command(aliases=['gigayeet'])
    async def multiban(self, ctx: commands.Context, users: commands.Greedy[int]):
        """Multi-ban users."""
        author = ctx.author
        msg = "failed:\n"
        for m in users:
            try:
                await self.bot.guild.ban(discord.Object(id=m))
            except (discord.errors.NotFound, discord.errors.Forbidden) as e:
                msg += f"{m}:\n  {e.text}\n"
        paginator = utils.paginate_message(msg)
        for page in paginator.pages:
            await utils.send_dm_message(author, page)

    @is_staff("HalfOP")
    @commands.guild_only()
    @commands.command()
    async def matchuser(self, ctx: commands.Context, *, rgx: str):
        """Match users by regex."""
        msg = ""
        matches = 0
        try:
            reg_expr = re.compile(rgx, re.IGNORECASE)
        except re.error:
            return await ctx.send("Invalid regex expression.")
        for m in self.bot.guild.members:
            if bool(reg_expr.search(m.name)):
                msg += f"{m.id} - {m}\n"
                matches += 1
        file = utils.text_to_discord_file(msg, name="matches.txt")
        await ctx.send(f"Matched {matches} members.", file=file)

    @is_staff("Owner")
    @commands.guild_only()
    @commands.bot_has_permissions(ban_members=True)
    @commands.command(aliases=['gigayeetre'])
    async def multibanre(self, ctx: commands.Context, *, rgx: str):
        """Multi-ban users by regex."""
        to_ban = []
        banned = 0
        try:
            reg_expr = re.compile(rgx, re.IGNORECASE)
        except re.error:
            return await ctx.send("Invalid regex expression.")
        for m in self.bot.guild.members:
            if bool(reg_expr.search(m.name)):
                to_ban.append(m)
        if not to_ban:
            return await ctx.send("No member matched the regex expression!")
        msg = ""
        for m in to_ban:
            try:
                await m.ban()
                banned += 1
                msg += f"{m.id}\n"
            except (discord.errors.NotFound, discord.errors.Forbidden):
                pass
        file = utils.text_to_discord_file(msg, name="banned.txt")
        await ctx.send(f"Banned {banned} members.", file=file)

    class ChannelorTime(commands.Converter):
        async def convert(self, ctx, arg: str):
            try:
                return ctx.bot.get_channel(int(arg))
            except ValueError:
                time = utils.parse_time(arg)
                if time != -1:
                    return time
            raise commands.BadArgument("Invalid channel id or time format.")

    @is_staff("Helper")
    @commands.bot_has_permissions(manage_channels=True)
    @commands.guild_only()
    @commands.command()
<<<<<<< HEAD
    async def slowmode(self, ctx, arg: Union[discord.TextChannel, int] = commands.parameter(converter=ChannelorTime), length: int = commands.parameter(converter=utils.TimeConverter, default=None)):
=======
    async def slowmode(self, ctx: commands.Context, channel: Optional[discord.TextChannel], *, length: str):
>>>>>>> a3fa9dd4
        """Apply a given slowmode time to a channel.

        The time format is identical to that used for timed kicks/bans/takehelps.
        It is not possible to set a slowmode longer than 6 hours.

        Helpers in assistance channels and Staff only."""

        if channel is None:
            channel = ctx.channel

        if channel not in self.bot.assistance_channels and not await check_staff_id("OP", ctx.author.id):
            return await ctx.send("You cannot use this command outside of assistance channels.")

        if length > 21600:
            return await ctx.send("💢 You can't slowmode a channel for longer than 6 hours!")

        try:
            await channel.edit(slowmode_delay=length)
        except discord.errors.Forbidden:
            return await ctx.send("💢 I don't have permission to do this.")

        if length > 0:
            await ctx.send(f"Slowmode delay for {channel.mention} is now {length} seconds.")
            msg = f"🕙 **Slowmode**: {ctx.author.mention} set a slowmode delay of {length} seconds in {channel.mention}"
        else:
            await ctx.send(f"Slowmode has been removed for {channel.mention}.")
            msg = f"🕙 **Slowmode**: {ctx.author.mention} removed the slowmode delay in {channel.mention}"
        await self.bot.channels["mod-logs"].send(msg)

    @is_staff("Helper")
    @commands.has_permissions(manage_messages=True)
    @commands.guild_only()
    @commands.command(aliases=["clear"])
    async def purge(self, ctx: commands.Context, limit: int):
        """Clears a given number of messages. Helpers in assistance channels and Staff only."""
        deleted = await ctx.channel.purge(limit=limit + 1, check=lambda message: not message.pinned)
        msg = f"🗑 **Cleared**: {ctx.author.mention} cleared {len(deleted)} messages in {ctx.channel.mention}"
        await self.bot.channels['mod-logs'].send(msg)

    @is_staff("HalfOP")
    @commands.guild_only()
    @commands.command()
    async def metamute(self, ctx: commands.Context, member: discord.Member, *, reason=""):
        """Mutes a user so they can't speak in meta. Staff only."""
        if not await crud.add_permanent_role(member.id, self.bot.roles['meta-mute'].id):
            await ctx.send("User is already meta muted!")
            return
        await member.add_roles(self.bot.roles['meta-mute'])
        msg_user = "You were meta muted!"
        if reason != "":
            msg_user += " The given reason is: " + reason
        await utils.send_dm_message(member, msg_user, ctx)
        await ctx.send(f"{member.mention} can no longer speak in meta.")
        msg = f"🔇 **Meta muted**: {ctx.author.mention} meta muted {member.mention} | {self.bot.escape_text(member)}"
        signature = utils.command_signature(ctx.command)
        if reason != "":
            msg += "\n✏️ __Reason__: " + reason
        else:
            msg += f"\nPlease add an explanation below. In the future, it is recommended to use `{signature}` as the reason is automatically sent to the user."
        await self.bot.channels['mod-logs'].send(msg)

    @is_staff("HalfOP")
    @commands.guild_only()
    @commands.bot_has_permissions(manage_roles=True)
    @commands.command()
    async def metaunmute(self, ctx: commands.Context, member: discord.Member):
        """Unmutes a user so they can speak in meta. Staff only."""
        try:
            if not await crud.remove_permanent_role(member.id, self.bot.roles["meta-mute"].id) and self.bot.roles['meta-mute'] not in member.roles:
                return await ctx.send("This user is not meta muted!")
            await member.remove_roles(self.bot.roles['meta-mute'])
            await ctx.send(f"{member.mention} can now speak in meta again.")
            msg = f"🔈 **Meta unmuted**: {ctx.author.mention} meta unmuted {member.mention} | {self.bot.escape_text(member)}"
            await self.bot.channels['mod-logs'].send(msg)
        except discord.errors.Forbidden:
            await ctx.send("💢 I don't have permission to do this.")

    @is_staff("HalfOP")
    @commands.guild_only()
    @commands.command()
    async def appealmute(self, ctx: commands.Context, member: discord.Member, *, reason=""):
        """Mutes a user so they can't speak in appeals. Staff only."""
        if not await crud.add_permanent_role(member.id, self.bot.roles['appeal-mute'].id):
            await ctx.send("User is already appeal muted!")
            return
        await member.add_roles(self.bot.roles['appeal-mute'])
        msg_user = "You were appeal muted!"
        if reason != "":
            msg_user += " The given reason is: " + reason
        await utils.send_dm_message(member, msg_user, ctx)
        await ctx.send(f"{member.mention} can no longer speak in appeals.")
        msg = f"🔇 **appeal muted**: {ctx.author.mention} appeal muted {member.mention} | {self.bot.escape_text(member)}"
        signature = utils.command_signature(ctx.command)
        if reason != "":
            msg += "\n✏️ __Reason__: " + reason
        else:
            msg += f"\nPlease add an explanation below. In the future, it is recommended to use `{signature}` as the reason is automatically sent to the user."
        await self.bot.channels['mod-logs'].send(msg)

    @is_staff("HalfOP")
    @commands.guild_only()
    @commands.bot_has_permissions(manage_roles=True)
    @commands.command()
    async def appealunmute(self, ctx: commands.Context, member: discord.Member):
        """Unmutes a user so they can speak in appeals. Staff only."""
        try:
            if not await crud.remove_permanent_role(member.id, self.bot.roles["appeal-mute"].id) and self.bot.roles['appeal-mute'] not in member.roles:
                return await ctx.send("This user is not appeal muted!")
            await member.remove_roles(self.bot.roles['appeal-mute'])
            await ctx.send(f"{member.mention} can now speak in appeals again.")
            msg = f"🔈 **appeal unmuted**: {ctx.author.mention} appeal unmuted {member.mention} | {self.bot.escape_text(member)}"
            await self.bot.channels['mod-logs'].send(msg)
        except discord.errors.Forbidden:
            await ctx.send("💢 I don't have permission to do this.")

    @is_staff("HalfOP")
    @commands.guild_only()
    @commands.bot_has_permissions(manage_roles=True)
    @commands.command()
    async def mute(self, ctx: commands.Context, member: discord.Member, *, reason=""):
        """Mutes a user so they can't speak. Staff only."""
        if await check_bot_or_staff(ctx, member, "mute"):
            return
        if not await crud.add_permanent_role(member.id, self.bot.roles['Muted'].id):
            # Check if the user has a timed restriction.
            # If there is one, this will convert it to a permanent one.
            # If not, it will display that it was already taken.
            if not await crud.get_time_restriction_by_user_type(member.id, 'timemute'):
                return await ctx.send("User is already muted!")
            else:
                await crud.remove_timed_restriction(member.id, 'timemute')
        await member.add_roles(self.bot.roles['Muted'])
        await member.remove_roles(self.bot.roles['#elsewhere'], self.bot.roles['#art-discussion'])
        msg_user = "You were muted!"
        if reason != "":
            msg_user += " The given reason is: " + reason
        await utils.send_dm_message(member, msg_user, ctx)
        await ctx.send(f"{member.mention} can no longer speak.")
        msg = f"🔇 **Muted**: {ctx.author.mention} muted {member.mention} | {self.bot.escape_text(member)}"
        if reason != "":
            msg += "\n✏️ __Reason__: " + reason
        else:
            signature = utils.command_signature(ctx.command)
            msg += f"\nPlease add an explanation below. In the future, it is recommended to use `{signature}` as the reason is automatically sent to the user."
        await self.bot.channels['mod-logs'].send(msg)
        # change to permanent mute

    @is_staff("HalfOP")
    @commands.bot_has_permissions(manage_roles=True)
    @commands.guild_only()
    @commands.command()
<<<<<<< HEAD
    async def oldtimemute(self, ctx, member: discord.Member, length: int = commands.parameter(converter=utils.TimeConverter), *, reason=""):
=======
    async def oldtimemute(self, ctx: commands.Context, member: discord.Member, length: utils.DateOrTimeConverter, *, reason=""):
>>>>>>> a3fa9dd4
        """Mutes a user for a limited period of time so they can't speak. Staff only.\n\nLength format: #d#h#m#s"""
        if await check_bot_or_staff(ctx, member, "mute"):
            return
        await member.add_roles(self.bot.roles['Muted'])
        await member.remove_roles(self.bot.roles['#elsewhere'], self.bot.roles['#art-discussion'])

        issuer = ctx.author

        timestamp = datetime.datetime.now()
        delta = datetime.timedelta(seconds=length)
        unmute_time = timestamp + delta
        unmute_time_string = utils.dtm_to_discord_timestamp(unmute_time)

        old_mute = await crud.get_time_restriction_by_user_type(member.id, 'timemute')
        await crud.add_timed_restriction(member.id, unmute_time, 'timemute')
        await crud.add_permanent_role(member.id, self.bot.roles['Muted'].id)
        msg_user = "You were muted!"
        if reason != "":
            msg_user += " The given reason is: " + reason
        msg_user += f"\n\nThis mute lasts until {unmute_time_string}."
        await utils.send_dm_message(member, msg_user, ctx)
        signature = utils.command_signature(ctx.command)
        if not old_mute:
            await ctx.send(f"{member.mention} can no longer speak.")
            msg = f"🔇 **Timed mute**: {issuer.mention} muted {member.mention}| {self.bot.escape_text(member)} for {delta}, until {unmute_time_string} "
        else:
            await ctx.send(f"{member.mention} mute was updated.")
            msg = f"🔇 **Timed mute**: {issuer.mention} updated {member.mention}| {self.bot.escape_text(member)} time mute from {utils.dtm_to_discord_timestamp(old_mute.end_date)} until {unmute_time_string}"
        if reason != "":
            msg += "\n✏️ __Reason__: " + reason
        else:
            msg += f"\nPlease add an explanation below. In the future, it is recommended to use `{signature}` as the reason is automatically sent to the user."
        await self.bot.channels['mod-logs'].send(msg)

    @is_staff("HalfOP")
    @commands.guild_only()
    @commands.command()
    async def unmute(self, ctx: commands.Context, member: discord.Member):
        """Unmutes a user so they can speak. Staff only."""
        try:
            if not await crud.remove_permanent_role(member.id, self.bot.roles["Muted"].id):
                return await ctx.send("This user is not muted")
            await member.remove_roles(self.bot.roles['Muted'])
            await ctx.send(f"{member.mention} can now speak again.")
            msg = f"🔈 **Unmuted**: {ctx.author.mention} unmuted {member.mention} | {self.bot.escape_text(member)}"
            await self.bot.channels['mod-logs'].send(msg)
            await crud.remove_timed_restriction(member.id, 'timemute')
        except discord.errors.Forbidden:
            await ctx.send("💢 I don't have permission to do this.")

    @is_staff("HalfOP")
    @commands.command(aliases=['timemute'])
<<<<<<< HEAD
    async def timeout(self, ctx, member: discord.Member, length: int = commands.parameter(converter=utils.TimeConverter), *, reason: str = None):
=======
    async def timeout(self, ctx: commands.Context, member: discord.Member, length: utils.DateOrTimeConverter, *, reason: Optional[str]):
>>>>>>> a3fa9dd4
        """Times out a user. Staff only.\n\nLength format: #d#h#m#s"""
        if await check_bot_or_staff(ctx, member, "timeout"):
            return
        if length > 2419200:  # Timeout time can't be more than 28 days
            return await ctx.send("Timeouts can't be longer than 28 days!")

        issuer = ctx.author
        timeout_expiration = discord.utils.utcnow() + datetime.timedelta(seconds=length)
        timeout_expiration_str = utils.dtm_to_discord_timestamp(timeout_expiration, utc_time=True)
        await member.timeout(timeout_expiration, reason=reason)

        msg_user = "You were given a timeout!"
        if reason is not None:
            msg_user += " The given reason is: " + reason
        msg_user += f"\n\nThis timeout lasts until {timeout_expiration_str}."
        await utils.send_dm_message(member, msg_user, ctx)

        signature = utils.command_signature(ctx.command)
        await ctx.send(f"{member.mention} has been given a timeout.")

        msg = f"🔇 **Timeout**: {issuer.mention} timed out {member.mention}| {self.bot.escape_text(member)} until {timeout_expiration_str}."
        if reason is not None:
            msg += "\n✏️ __Reason__: " + reason
        else:
            msg += f"\nPlease add an explanation below. In the future, it is recommended to use `{signature}` as the reason is automatically sent to the user."
        await self.bot.channels['mod-logs'].send(msg)

    @is_staff("HalfOP")
    @commands.command()
    async def untimeout(self, ctx: commands.Context, member: discord.Member):
        """Removes a timeout from a user. Staff only."""
        if member.timed_out_until is None:
            return await ctx.send("This member doesn't have a timeout!")
        await member.timeout(None)
        await ctx.send(f"{member.mention} timeout was removed.")
        msg = f"🔈 **Timeout Removed**: {ctx.author.mention} removed timeout from {member.mention} | {self.bot.escape_text(member)}"
        await self.bot.channels['mod-logs'].send(msg)

    @is_staff("HalfOP")
    @commands.command()
    async def art(self, ctx: commands.Context, member: discord.Member):
        """Restore art-discussion access for a user. Staff only."""
        if not await crud.remove_permanent_role(member.id, self.bot.roles['No-art'].id):
            return await ctx.send("This user is not restricted from art channels.")
        try:
            await member.remove_roles(self.bot.roles['No-art'])
        except discord.Forbidden:
            await ctx.send("💢 I don't have permission to do this.")
        await ctx.send(f"{member.mention} can access art-discussion again.")
        msg = f"⭕️ **Restored art**: {ctx.message.author.mention} restored art access to {member.mention} | {self.bot.escape_text(member)}"
        await self.bot.channels['mod-logs'].send(msg)

    @is_staff("HalfOP")
    @commands.command()
    async def noart(self, ctx: commands.Context, member: discord.Member, *, reason=""):
        """Removes art-discussion access from a user. Staff only."""
        if not await crud.add_permanent_role(member.id, self.bot.roles['No-art'].id):
            return await ctx.send("This user is already restricted from art channels.")
        try:
            await member.add_roles(self.bot.roles['No-art'])
        except discord.Forbidden:
            await ctx.send("💢 I don't have permission to do this.")
        await ctx.send(f"{member.mention} can no longer access art-discussion.")
        msg = f"🚫 **Removed art**: {ctx.message.author.mention} removed art access from {member.mention} | {self.bot.escape_text(member)}"
        signature = utils.command_signature(ctx.command)
        if reason != "":
            msg += "\n✏️ __Reason__: " + reason
        else:
            msg += f"\nPlease add an explanation below. In the future, it is recommended to use `{signature}` as the reason is automatically sent to the user."
        await self.bot.channels['mod-logs'].send(msg)

    @is_staff("HalfOP")
    @commands.guild_only()
    @commands.command()
    async def elsewhere(self, ctx: commands.Context, member: discord.Member):
        """Restore elsewhere access for a user. Staff only."""
        try:
            if not await crud.remove_permanent_role(member.id, self.bot.roles["No-elsewhere"].id):
                return await ctx.send("This user is not restricted from elsewhere!")
            await member.remove_roles(self.bot.roles['No-elsewhere'])
            await ctx.send(f"{member.mention} can access elsewhere again.")
            msg = f"⭕️ **Restored elsewhere**: {ctx.author.mention} restored elsewhere access to {member.mention} | {self.bot.escape_text(member)}"
            await self.bot.channels['mod-logs'].send(msg)
        except discord.errors.Forbidden:
            await ctx.send("💢 I don't have permission to do this.")

    @is_staff("HalfOP")
    @commands.guild_only()
    @commands.command()
    async def noelsewhere(self, ctx: commands.Context, member: discord.Member, *, reason=""):
        """Removes elsewhere access from a user. Staff only."""
        try:
            if not await crud.add_permanent_role(member.id, self.bot.roles['No-elsewhere'].id):
                return await ctx.send("This user is already restricted from elsewhere!")
            await member.add_roles(self.bot.roles['No-elsewhere'])
            await member.remove_roles(self.bot.roles['#elsewhere'])
            await ctx.send(f"{member.mention} can no longer access elsewhere.")
            msg = f"🚫 **Removed elsewhere**: {ctx.author.mention} removed elsewhere access from {member.mention} | {self.bot.escape_text(member)}"
            signature = utils.command_signature(ctx.command)
            if reason != "":
                msg += "\n✏️ __Reason__: " + reason
            else:
                msg += f"\nPlease add an explanation below. In the future, it is recommended to use `{signature}` as the reason is automatically sent to the user."
            await self.bot.channels['mod-logs'].send(msg)
        except discord.errors.Forbidden:
            await ctx.send("💢 I don't have permission to do this.")

    @is_staff("HalfOP")
    @commands.guild_only()
    @commands.command()
    async def noembed(self, ctx: commands.Context, member: discord.Member, *, reason=""):
        """Removes embed permissions from a user. Staff only."""
        if await check_bot_or_staff(ctx, member, "noembed"):
            return
        try:
            await crud.add_permanent_role(member.id, self.bot.roles['No-Embed'].id)
            await member.add_roles(self.bot.roles['No-Embed'])
            msg_user = "You lost embed and upload permissions!"
            if reason != "":
                msg_user += " The given reason is: " + reason
            msg_user += f"\n\nIf you feel this was unjustified, you may appeal in {self.bot.channels['appeals'].mention}"
            await utils.send_dm_message(member, msg_user, ctx)
            await ctx.send(f"{member.mention} can no longer embed links or attach files.")
            msg = f"🚫 **Removed Embed**: {ctx.author.mention} removed embed from {member.mention} | {self.bot.escape_text(member)}"
            signature = utils.command_signature(ctx.command)
            if reason != "":
                msg += "\n✏️ __Reason__: " + reason
            else:
                msg += f"\nPlease add an explanation below. In the future, it is recommended to use `{signature}` as the reason is automatically sent to the user."
            await self.bot.channels['mod-logs'].send(msg)
        except discord.errors.Forbidden:
            await ctx.send("💢 I don't have permission to do this.")

    @is_staff("HalfOP")
    @commands.guild_only()
    @commands.command()
    async def embed(self, ctx: commands.Context, member: discord.Member):
        """Restore embed permissions for a user. Staff only."""
        try:
            await crud.remove_permanent_role(member.id, self.bot.roles["No-Embed"].id)
            await member.remove_roles(self.bot.roles['No-Embed'])
            await ctx.send(f"{member.mention} can now embed links and attach files again.")
            msg = f"⭕️ **Restored Embed**: {ctx.author.mention} restored embed to {member.mention} | {self.bot.escape_text(member)}"
            await self.bot.channels['mod-logs'].send(msg)
        except discord.errors.Forbidden:
            await ctx.send("💢 I don't have permission to do this.")

    @is_staff("Helper")
    @commands.guild_only()
    @commands.command(aliases=["nohelp", "yesnthelp"])
    async def takehelp(self, ctx: commands.Context, member: Union[discord.Member, discord.User], *, reason=""):
        """Remove access to the assistance channels. Staff and Helpers only."""
        if await check_bot_or_staff(ctx, member, "takehelp"):
            return
        if not await crud.add_permanent_role(member.id, self.bot.roles['No-Help'].id):
            # Check if the user has a timed restriction.
            # If there is one, this will convert it to a permanent one.
            # If not, it will display that it was already taken.
            if not await crud.get_time_restriction_by_user_type(member.id, 'timenohelp'):
                return await ctx.send("This user's help is already taken!")
            else:
                await crud.remove_timed_restriction(member.id, 'timenohelp')
        if isinstance(member, discord.Member):
            await member.add_roles(self.bot.roles['No-Help'])
            msg_user = "You lost access to help channels!"
            if reason != "":
                msg_user += " The given reason is: " + reason
            msg_user += f"\n\nIf you feel this was unjustified, you may appeal in {self.bot.channels['appeals'].mention}"
            await utils.send_dm_message(member, msg_user, ctx)
        await ctx.send(f"{member.mention} can no longer access the help channels.")
        msg = f"🚫 **Help access removed**: {ctx.author.mention} removed access to help channels from {member.mention} | {self.bot.escape_text(member)}"
        signature = utils.command_signature(ctx.command)
        if reason != "":
            msg += "\n✏️ __Reason__: " + reason
        else:
            msg += f"\nPlease add an explanation below. In the future, it is recommended to use `{signature}` as the reason is automatically sent to the user."
        await self.bot.channels['mod-logs'].send(msg)

    @is_staff("Helper")
    @commands.guild_only()
    @commands.command(aliases=["yeshelp"])
    async def givehelp(self, ctx: commands.Context, member: Union[discord.Member, discord.User]):
        """Restore access to the assistance channels. Staff and Helpers only."""
        if not await crud.remove_permanent_role(member.id, self.bot.roles["No-Help"].id):
            return await ctx.send("This user is not take-helped!")
        if isinstance(member, discord.Member):
            try:
                await member.remove_roles(self.bot.roles['No-Help'])
            except discord.errors.Forbidden:
                await ctx.send("💢 I don't have permission to do this.")
        await ctx.send(f"{member.mention} can access the help channels again.")
        msg = f"⭕️ **Help access restored**: {ctx.author.mention} restored access to help channels to {member.mention} | {self.bot.escape_text(member)}"
        await self.bot.channels['mod-logs'].send(msg)
        await crud.remove_timed_restriction(member.id, 'timenohelp')

    @is_staff("Helper")
    @commands.guild_only()
    @commands.command(aliases=["timenohelp"])
<<<<<<< HEAD
    async def timetakehelp(self, ctx, member: discord.Member, length: int = commands.parameter(converter=utils.TimeConverter), *, reason=""):
=======
    async def timetakehelp(self, ctx: commands.Context, member: discord.Member, length: utils.DateOrTimeConverter, *, reason=""):
>>>>>>> a3fa9dd4
        """Restricts a user from Assistance Channels for a limited period of time. Staff and Helpers only.\n\nLength format: #d#h#m#s"""
        if await check_bot_or_staff(ctx, member, "takehelp"):
            return
        issuer = ctx.author

        delta = datetime.timedelta(seconds=length)
        timestamp = datetime.datetime.now()

        unnohelp_time = timestamp + delta
        unnohelp_time_string = utils.dtm_to_discord_timestamp(unnohelp_time)

        await crud.add_timed_restriction(member.id, unnohelp_time, 'timenohelp')
        await crud.add_permanent_role(member.id, self.bot.roles['No-Help'].id)
        await member.add_roles(self.bot.roles['No-Help'])
        msg_user = "You lost access to help channels temporarily!"
        if reason != "":
            msg_user += " The given reason is: " + reason
        msg_user += f"\n\nIf you feel this was unjustified, you may appeal in {self.bot.channels['appeals'].mention}"
        msg_user += f"\n\nThis restriction lasts until {unnohelp_time_string}."
        await utils.send_dm_message(member, msg_user, ctx)
        await ctx.send(f"{member.mention} can no longer speak in Assistance Channels.")
        signature = utils.command_signature(ctx.command)
        msg = f"🚫 **Timed No-Help**: {issuer.mention} restricted {member.mention} for {delta}, until {unnohelp_time_string} | {self.bot.escape_text(member)}"
        if reason != "":
            msg += "\n✏️ __Reason__: " + reason
        else:
            msg += f"\nPlease add an explanation below. In the future, it is recommended to use `{signature}` as the reason is automatically sent to the user."
        await self.bot.channels['mod-logs'].send(msg)

    @is_staff("Helper")
    @commands.guild_only()
    @commands.command(aliases=["notech", "technt"])
    async def taketech(self, ctx: commands.Context, member: Union[discord.Member, discord.User], *, reason=""):
        """Remove access to the tech channel. Staff and Helpers only."""
        if await check_bot_or_staff(ctx, member, "taketech"):
            return
        if not await crud.add_permanent_role(member.id, self.bot.roles['No-Tech'].id):
            # Check if the user has a timed restriction.
            # If there is one, this will convert it to a permanent one.
            # If not, it will display that it was already taken.
            if not await crud.get_time_restriction_by_user_type(member.id, 'timenotech'):
                return await ctx.send("This user's tech is already taken!")
            else:
                await crud.remove_timed_restriction(member.id, 'timenotech')
        if isinstance(member, discord.Member):
            await member.add_roles(self.bot.roles['No-Tech'])
            msg_user = "You lost access to the tech channel!"
            if reason != "":
                msg_user += " The given reason is: " + reason
            msg_user += f"\n\nIf you feel this was unjustified, you may appeal in {self.bot.channels['appeals'].mention}"
            await utils.send_dm_message(member, msg_user, ctx)
        await ctx.send(f"{member.mention} can no longer access the tech channel.")
        msg = f"🚫 **Help access removed**: {ctx.author.mention} removed access to tech channel from {member.mention} | {self.bot.escape_text(member)}"
        signature = utils.command_signature(ctx.command)
        if reason != "":
            msg += "\n✏️ __Reason__: " + reason
        else:
            msg += f"\nPlease add an explanation below. In the future, it is recommended to use `{signature}` as the reason is automatically sent to the user."
        await self.bot.channels['mod-logs'].send(msg)

    @is_staff("Helper")
    @commands.guild_only()
    @commands.command(aliases=["yestech"])
    async def givetech(self, ctx: commands.Context, member: Union[discord.Member, discord.User]):
        """Restore access to the tech channel. Staff and Helpers only."""
        if not await crud.remove_permanent_role(member.id, self.bot.roles["No-Tech"].id):
            return await ctx.send("This user is not take-helped!")
        if isinstance(member, discord.Member):
            try:
                await member.remove_roles(self.bot.roles['No-Tech'])
            except discord.errors.Forbidden:
                await ctx.send("💢 I don't have permission to do this.")
        await ctx.send(f"{member.mention} can access the tech channel again.")
        msg = f"⭕️ **Help access restored**: {ctx.author.mention} restored access to tech channel to {member.mention} | {self.bot.escape_text(member)}"
        await self.bot.channels['mod-logs'].send(msg)
        await crud.remove_timed_restriction(member.id, 'timenotech')

    @is_staff("Helper")
    @commands.guild_only()
    @commands.command(aliases=["timenotech"])
<<<<<<< HEAD
    async def timetaketech(self, ctx, member: discord.Member, length: int = commands.parameter(converter=utils.TimeConverter), *, reason=""):
=======
    async def timetaketech(self, ctx: commands.Context, member: discord.Member, length: utils.DateOrTimeConverter, *, reason=""):
>>>>>>> a3fa9dd4
        """Restricts a user from the tech channel for a limited period of time. Staff and Helpers only.\n\nLength format: #d#h#m#s"""
        if await check_bot_or_staff(ctx, member, "taketech"):
            return
        issuer = ctx.author

        delta = datetime.timedelta(seconds=length)
        timestamp = datetime.datetime.now()

        unnotech_time = timestamp + delta
        unnotech_time_string = utils.dtm_to_discord_timestamp(unnotech_time)

        await crud.add_timed_restriction(member.id, unnotech_time, 'timenotech')
        await crud.add_permanent_role(member.id, self.bot.roles['No-Tech'].id)
        await member.add_roles(self.bot.roles['No-Tech'])
        msg_user = "You lost access to the tech channel temporarily!"
        if reason != "":
            msg_user += " The given reason is: " + reason
        msg_user += f"\n\nIf you feel this was unjustified, you may appeal in {self.bot.channels['appeals'].mention}"
        msg_user += f"\n\nThis restriction lasts until {unnotech_time_string}."
        await utils.send_dm_message(member, msg_user, ctx)
        await ctx.send(f"{member.mention} can no longer speak in the tech channel.")
        signature = utils.command_signature(ctx.command)
        msg = f"🚫 **Timed No-Tech**: {issuer.mention} restricted {member.mention} for {delta}, until {unnotech_time_string} | {self.bot.escape_text(member)}"
        if reason != "":
            msg += "\n✏️ __Reason__: " + reason
        else:
            msg += f"\nPlease add an explanation below. In the future, it is recommended to use `{signature}` as the reason is automatically sent to the user."
        await self.bot.channels['mod-logs'].send(msg)

    @is_staff("Helper")
    @commands.guild_only()
    @commands.command(aliases=["mutehelp"])
    async def helpmute(self, ctx: commands.Context, member: Union[discord.Member, discord.User], *, reason=""):
        """Remove speak perms to the assistance channels. Staff and Helpers only."""
        if await check_bot_or_staff(ctx, member, "helpmute"):
            return
        if not await crud.add_permanent_role(member.id, self.bot.roles['help-mute'].id):
            if not await crud.get_time_restriction_by_user_type(member.id, 'timehelpmute'):
                return await ctx.send("This user is already helpmuted!")
            else:
                await crud.remove_timed_restriction(member.id, 'timehelpmute')
        if isinstance(member, discord.Member):
            await member.add_roles(self.bot.roles['help-mute'])
            msg_user = "You were muted in the help channels!"
            if reason != "":
                msg_user += " The given reason is: " + reason
            msg_user += f"\n\nIf you feel this was unjustified, you may appeal in {self.bot.channels['appeals'].mention}"
            await utils.send_dm_message(member, msg_user, ctx)
        await ctx.send(f"{member.mention} can no longer speak in the help channels.")
        msg = f"🚫 **Help mute**: {ctx.author.mention} removed speak access in help channels from {member.mention} | {self.bot.escape_text(member)}"
        signature = utils.command_signature(ctx.command)
        if reason != "":
            msg += "\n✏️ __Reason__: " + reason
        else:
            msg += f"\nPlease add an explanation below. In the future, it is recommended to use `{signature}` as the reason is automatically sent to the user."
        await self.bot.channels['mod-logs'].send(msg)

    @is_staff("Helper")
    @commands.guild_only()
    @commands.command(aliases=["timemutehelp"])
<<<<<<< HEAD
    async def timehelpmute(self, ctx, member: discord.Member, length: int = commands.parameter(converter=utils.TimeConverter), *, reason=""):
=======
    async def timehelpmute(self, ctx: commands.Context, member: discord.Member, length: utils.DateOrTimeConverter, *, reason=""):
>>>>>>> a3fa9dd4
        """Restricts a user from speaking in Assistance Channels for a limited period of time. Staff and Helpers only.\n\nLength format: #d#h#m#s"""
        if await check_bot_or_staff(ctx, member, "helpmute"):
            return
        issuer = ctx.author

        delta = datetime.timedelta(seconds=length)
        timestamp = datetime.datetime.now()

        unhelpmute_time = timestamp + delta
        unhelpmute_time_string = utils.dtm_to_discord_timestamp(unhelpmute_time)

        await crud.add_timed_restriction(member.id, unhelpmute_time, 'timehelpmute')
        await crud.add_permanent_role(member.id, self.bot.roles['help-mute'].id)
        await member.add_roles(self.bot.roles['help-mute'])
        msg_user = "You lost send access to help channels temporarily!"
        if reason != "":
            msg_user += " The given reason is: " + reason
        msg_user += f"\n\nIf you feel this was unjustified, you may appeal in {self.bot.channels['appeals'].mention}"
        msg_user += f"\n\nThis restriction lasts until {unhelpmute_time_string}."
        await utils.send_dm_message(member, msg_user, ctx)
        await ctx.send(f"{member.mention} can no longer speak in the help channels.")
        signature = utils.command_signature(ctx.command)
        msg = f"🚫 **Timed Help mute**: {issuer.mention} help muted {member.mention} for {delta}, until {unhelpmute_time_string} | {self.bot.escape_text(member)}"
        if reason != "":
            msg += "\n✏️ __Reason__: " + reason
        else:
            msg += f"\nPlease add an explanation below. In the future, it is recommended to use `{signature}` as the reason is automatically sent to the user."
        await self.bot.channels['mod-logs'].send(msg)

    @is_staff("Helper")
    @commands.guild_only()
    @commands.command()
    async def helpunmute(self, ctx: commands.Context, member: Union[discord.Member, discord.User]):
        """Restores speak access to help channels. Helpers+ only."""
        if not await crud.remove_permanent_role(member.id, self.bot.roles["help-mute"].id):
            return await ctx.send("This user is not help muted!")
        if isinstance(member, discord.Member):
            try:
                await member.remove_roles(self.bot.roles['help-mute'])
            except discord.errors.Forbidden:
                await ctx.send("💢 I don't have permission to do this.")
        await crud.remove_timed_restriction(member.id, 'timehelpmute')
        await ctx.send(f"{member.mention} can now speak in the help channels again.")
        msg = f"⭕ **Help unmuted**: {ctx.author.mention} help unmuted {member.mention} | {self.bot.escape_text(member)}"
        await self.bot.channels['mod-logs'].send(msg)

    @is_staff("Helper")
    @commands.guild_only()
    @commands.command()
    async def takesmallhelp(self, ctx: commands.Context, members: commands.Greedy[discord.Member]):
        """Remove access to small help channel. Staff and Helpers only."""
        if len(members) < 1:
            await ctx.send("Mention at least one user")
            return
        for member in members:
            await member.remove_roles(self.bot.roles['Small Help'])
        await ctx.send(f"{', '.join([x.mention for x in members])} can no longer access the small help channel.")
        msg = f"⭕️ **Small help access revoked**: {ctx.author.mention} revoked access to small help channel from {', '.join([f'{x.mention} | {x}'for x in members])}"
        await self.bot.channels['mod-logs'].send(msg)

    @is_staff("Helper")
    @commands.guild_only()
    @commands.command()
    async def givesmallhelp(self, ctx: commands.Context, members: commands.Greedy[discord.Member]):
        """Provide access to small help channel for 1-on-1 help. Staff and Helpers only."""
        if len(members) < 1:
            await ctx.send("Mention at least one user")
            return
        for member in members:
            await member.add_roles(self.bot.roles['Small Help'])
        await ctx.send(f"{', '.join([x.mention for x in members])} can access the small help channel.")
        msg = f"⭕️ **Small help access granted**: {ctx.author.mention} granted access to small help channel to {', '.join([f'{x.mention} | {x}'for x in members])}"
        await self.bot.channels['mod-logs'].send(msg)

    @is_staff("Helper")
    @commands.guild_only()
    @commands.command()
    async def probate(self, ctx: commands.Context, member: Union[discord.Member, discord.User], *, reason=""):
        """Probate a user. Staff and Helpers only."""
        if await check_bot_or_staff(ctx, member, "probate"):
            return
        if not await crud.add_permanent_role(member.id, self.bot.roles['Probation'].id):
            return await ctx.send("This user is already probated!")
        if isinstance(member, discord.Member):
            await member.add_roles(self.bot.roles['Probation'])
            msg_user = "You are under probation!"
            if reason != "":
                msg_user += " The given reason is: " + reason
            await utils.send_dm_message(member, msg_user, ctx)
        await ctx.send(f"{member.mention} is now in probation.")
        msg = f"🚫 **Probated**: {ctx.author.mention} probated {member.mention} | {self.bot.escape_text(member)}"
        signature = utils.command_signature(ctx.command)
        if reason != "":
            msg += "\n✏️ __Reason__: " + reason
        else:
            msg += f"\nPlease add an explanation below. In the future, it is recommended to use `{signature}` as the reason is automatically sent to the user."
        await self.bot.channels['mod-logs'].send(msg)

    @is_staff("Helper")
    @commands.guild_only()
    @commands.command()
    async def unprobate(self, ctx: commands.Context, member: Union[discord.Member, discord.User]):
        """Unprobate a user. Staff and Helpers only."""
        if not await crud.remove_permanent_role(member.id, self.bot.roles["Probation"].id) and self.bot.roles["Probation"] not in member.roles:
            return await ctx.send("This user is not probated!")
        if isinstance(member, discord.Member):
            await member.remove_roles(self.bot.roles['Probation'])
        await ctx.send(f"{member.mention} is out of probation.")
        msg = f"⭕️ **Un-probated**: {ctx.author.mention} un-probated {member.mention} | {self.bot.escape_text(member)}"
        await self.bot.channels['mod-logs'].send(msg)

    @is_staff("Owner")
    @commands.guild_only()
    @commands.command()
    async def updatechannel(self, ctx: commands.Context, name, channel: Union[discord.TextChannel, discord.VoiceChannel]):
        """Changes the id of a channel"""
        if name not in self.bot.channels:
            await ctx.send("Invalid channel name!")
            return
        await models.Channel.update.values(id=channel.id).where(models.Channel.name == name).gino.status()
        self.bot.channels[name] = channel
        await ctx.send(f"Changed {name} channel to {channel.mention} | {channel.id}")
        await self.bot.channels['server-logs'].send(f"⚙ **Changed**: {ctx.author.mention} changed {name} channel to {channel.mention} | {channel.id}")

    @is_staff("Owner")
    @commands.guild_only()
    @commands.command()
    async def setmodchannel(self, ctx: commands.Context, channel: discord.TextChannel, value: bool):
        """Changes the mod flag of a channel"""
        db_channel = await crud.get_dbchannel(channel.id) or await crud.add_dbchannel(channel.id, name=channel.name)
        await db_channel.update(mod_channel=value).apply()
        await ctx.send(f"{channel.mention} is {'now' if value else 'no longer'} a mod channel.")

    @is_staff("OP")
    @commands.command()
    async def playing(self, ctx: commands.Context, *, gamename):
        """Sets playing message. Staff only."""
        await self.bot.change_presence(activity=discord.Game(name=gamename))

    @is_staff("OP")
    @commands.command()
    async def status(self, ctx: commands.Context, status):
        """Sets status. Staff only."""
        if status == "online":
            await self.bot.change_presence(status=discord.Status.online)
        elif status == "offline":
            await self.bot.change_presence(status=discord.Status.offline)
        elif status == "idle":
            await self.bot.change_presence(status=discord.Status.idle)
        elif status == "dnd":
            await self.bot.change_presence(status=discord.Status.dnd)
        elif status == "invisible":
            await self.bot.change_presence(status=discord.Status.invisible)

    @is_staff("OP")
    @commands.command()
    async def username(self, ctx: commands.Context, *, username):
        """Sets bot name. Staff only."""
        await self.bot.user.edit(username=username)

    @is_staff("SuperOP")
    @commands.command()
    async def sync(self, ctx: commands.Context):
        """Syncs app commands manually. SuperOP only"""
        await ctx.bot.tree.sync()
        await ctx.send("App commands synced!")

    @is_staff("SuperOP")
    @commands.guild_only()
    @commands.command()
    async def nofilter(self, ctx: commands.Context, channel: discord.TextChannel):
        """Adds nofilter to the channel"""
        if await crud.check_nofilter(channel):
            return await ctx.send("This channel is already no filtered!")
        await crud.add_nofilter(channel)
        await self.bot.channels['mod-logs'].send(f"⭕ **No filter**: {ctx.author.mention} added no filter to {channel.mention}")

    @is_staff("SuperOP")
    @commands.guild_only()
    @commands.command()
    async def filter(self, ctx: commands.Context, channel: discord.TextChannel):
        """Removes nofilter from the channel"""
        if not await crud.check_nofilter(channel):
            return await ctx.send("This channel is already filtered!")
        await crud.remove_nofilter(channel)
        await self.bot.channels['mod-logs'].send(f"🚫 **Filter**: {ctx.author.mention} removed no filter from {channel.mention}")

    @is_staff("Helper")
    @commands.guild_only()
    @commands.command()
    async def approve(self, ctx: commands.Context, alias: str, invite: discord.Invite, times: int = 1):
        """Approves a server invite for a number of times. Staff and Helpers only."""

        code = invite.code

        if await self.bot.invitefilter.fetch_invite_by_alias(alias) or await self.bot.invitefilter.fetch_invite_by_code(code):
            return await ctx.send("This code or alias is already in use!")

        if times < 1:
            return await ctx.send("The invite must be approved for a number of times higher than 0")

        await self.bot.invitefilter.add(code=code, alias=alias, uses=times)
        await ctx.send(f"Approved an invite to {invite.guild}({code}) for posting {times} times")
        await self.bot.channels['mod-logs'].send(f"⭕ **Approved**: {ctx.author.mention} approved server {invite.guild}({code}) to be posted {times} times")

    @is_staff("SuperOP")
    @commands.command(aliases=['setrole', 'scr'])
    async def setchannelrole(self, ctx: commands.Context, channel: discord.TextChannel, role: discord.Role):
        """Sets the default role of a channel."""
        dbchannel = await models.Channel.get(channel.id)
        if not dbchannel:
            dbchannel = await crud.add_dbchannel(channel.id, channel.name)
        if not await models.Role.get(role.id):
            await crud.add_dbrole(role.id, role.name)
        await dbchannel.update(default_role=role.id).apply()
        await ctx.send("Parameter updated succesfully")

    @is_staff("Helper")
    @commands.command(aliases=['ci'])
<<<<<<< HEAD
    async def channelinfo(self, ctx, channel: discord.TextChannel = commands.CurrentChannel):
        """Shows database information about a text channel."""
        state = {0: "Not locked", 1: "softlocked", 2: "locked", 3: "super locked"}
        dbchannel = await models.Channel.get(channel.id)
        if not dbchannel:
=======
    async def channelinfo(self, ctx: commands.Context, channel: discord.TextChannel = None):
        """Shows database information about a text channel."""
        state = {0: "Not locked", 1: "softlocked", 2: "locked", 3: "super locked"}
        if not channel:
            channel = ctx.channel
        db_channel: Optional[models.Channel] = await models.Channel.get(channel.id)
        if db_channel is None:
>>>>>>> a3fa9dd4
            return await ctx.send("This channel is not in the database")
        role = await crud.get_dbrole(db_channel.default_role) if db_channel.default_role else None
        embed = discord.Embed(title=db_channel.name)
        embed.add_field(name="ID", value=db_channel.id, inline=False)
        embed.add_field(name="Default Role", value=role.name if role else ctx.guild.default_role.name, inline=False)
        embed.add_field(name="Filtered", value=str(not db_channel.nofilter), inline=False)
        embed.add_field(name="Status", value=state[db_channel.lock_level], inline=False)
        await ctx.send(embed=embed)

    @is_staff("OP")
    @commands.bot_has_permissions(manage_roles=True)
    @commands.guild_only()
    @commands.command()
    async def tempstream(self, ctx: commands.Context, member: discord.Member, length: str = ""):
        """Gives temporary streaming permissions to a member. Lasts 24 hours by default"""
        await member.add_roles(self.bot.roles['streamer(temp)'])

        timestamp = datetime.datetime.now()
        seconds = utils.parse_time(length) if length else 86400
        if seconds == -1:
            return await ctx.send("💢 I don't understand your time format.")

        delta = datetime.timedelta(seconds=seconds)
        expiring_time = timestamp + delta
        expiring_time_string = utils.dtm_to_discord_timestamp(expiring_time)

        await crud.add_timed_role(member.id, self.bot.roles['streamer(temp)'].id, expiring_time)
        msg_user = f"You have been given streaming permissions until {expiring_time_string}!"
        await utils.send_dm_message(member, msg_user, ctx)
        await ctx.send(f"{member.mention} has been given streaming permissions until {expiring_time_string}.")
        await self.bot.channels['mod-logs'].send(f"⭕ **Permission Granted**: {ctx.author.mention} granted streaming permissions to {member.mention} until {expiring_time_string}")

    @is_staff("OP")
    @commands.bot_has_permissions(manage_roles=True)
    @commands.guild_only()
    @commands.command()
    async def notempstream(self, ctx: commands.Context, member: discord.Member):
        """Revokes temporary streaming permissions from a member."""
        await member.remove_roles(self.bot.roles['streamer(temp)'])

        await crud.remove_timed_role(member.id, self.bot.roles['streamer(temp)'].id)
        msg_user = "Your temporary streaming permissions have been revoked!"
        await utils.send_dm_message(member, msg_user, ctx)
        await self.bot.channels['mod-logs'].send(f"⭕ **Permission Revoked**: {ctx.author.mention} revoked {member.mention} streaming permissions.")

<<<<<<< HEAD
    @is_staff_app("OP")
    @app_commands.guilds(886216686582263809)
    @app_commands.command()
    @app_commands.describe(member="Member to apply restriction.",
                           restriction="Restriction Type.",
                           length="Restriction length in ##d##m##ss format.",
                           reason="Reason for restriction")
    @app_commands.choices(restriction=[
        Choice(name='Embed Permissions', value='No-Embed',),
        Choice(name='Elsewhere access', value='No-elsewhere'),
        Choice(name='Meme commands access', value='No-Memes'),
        Choice(name='Art-channel access', value='No-art'),
    ])
    async def take(self,
                   interaction: discord.Interaction,
                   member: discord.Member,
                   restriction: Choice[str],
                   length: app_commands.Transform[int, utils.TimeTransformer],
                   reason: str = None):
        """Applies a temporary restriction to a member. OP+ Only"""

        role = self.bot.roles[restriction.value]
=======
    restrictions = {'Embed Permissions': 'No-Embed',
                    'Elsewhere access': 'No-elsewhere',
                    'Meme commands access': 'No-Memes',
                    'Art-channel access': 'No-art'}

    @is_staff("OP")
    @commands.slash_command()
    async def take(self, inter: discord.CommandInteraction, member: discord.Member = Param(desc="Member to apply restriction."),
                   restriction: str = Param(desc="Restriction Type.", choices=restrictions),
                   length: int = Param(desc="Restriction length in ##d##m##ss format.", conv=utils.time_converter),
                   reason: str = Param(desc="Reason for restriction", default=None)):
        """Applies a temporary restriction to a member. OP+ Only"""

        if length == -1:
            await inter.response.send_message("Invalid restriction length.", ephemeral=True)
            return

        role = self.bot.roles[restriction]
>>>>>>> a3fa9dd4

        delta = datetime.timedelta(seconds=length)
        timestamp = datetime.datetime.now()

        end_time = timestamp + delta
        end_time_str = utils.dtm_to_discord_timestamp(end_time)

        await crud.add_timed_role(member.id, role.id, end_time)
        await member.add_roles(role, reason=reason)

        msg_user = f"You have been given the {restriction.value} restriction role temporarily!"
        msg_log = f"🚫 **Timed Restriction**: {interaction.user.mention} gave {restriction.value} to {member.mention} for {delta}, until {end_time_str} | {self.bot.escape_text(member)}"
        if reason is not None:
            msg_user += " The given reason is: " + reason
            msg_log += "\n✏️ __Reason__: " + reason
        msg_user += f"\n\nIf you feel this was unjustified, you may appeal in {self.bot.channels['appeals'].mention}\n\nThis restriction lasts until {end_time_str}."
        dm_sent = await utils.send_dm_message(member, msg_user)
        await interaction.response.send_message(f"{member.mention} now has the {restriction.value} role temporarily.{' Failed to send DM message.' if not dm_sent else ''}")
        await self.bot.channels['mod-logs'].send(msg_log)


async def setup(bot):
    await bot.add_cog(Mod(bot))<|MERGE_RESOLUTION|>--- conflicted
+++ resolved
@@ -21,23 +21,17 @@
     Staff commands.
     """
 
-<<<<<<< HEAD
-    def __init__(self, bot):
-        self.bot = bot
-        self.userinfo_ctx = app_commands.ContextMenu(
-                name='userinfo',
-                callback=self.userinfo_ctx_menu,
-                guild_ids=[886216686582263809]
-        )
-        self.bot.tree.add_command(self.userinfo_ctx)
-
-    async def cog_unload(self):
-        self.bot.tree.remove_command(self.userinfo_ctx.name, type=self.userinfo_ctx.type)
-=======
     def __init__(self, bot: Kurisu):
         self.bot: Kurisu = bot
         self.emoji = discord.PartialEmoji.from_str('🧙')
->>>>>>> a3fa9dd4
+        self.userinfo_ctx = app_commands.ContextMenu(
+            name='userinfo',
+            callback=self.userinfo_ctx_menu,
+        )
+        self.bot.tree.add_command(self.userinfo_ctx)
+
+    async def cog_unload(self):
+        self.bot.tree.remove_command(self.userinfo_ctx.name, type=self.userinfo_ctx.type)
 
     @is_staff("Owner")
     @commands.command()
@@ -77,11 +71,7 @@
 
     @commands.guild_only()
     @commands.command(aliases=['ui2'])
-<<<<<<< HEAD
-    async def userinfo2(self, ctx, user: Union[discord.Member, discord.User] = commands.Author):
-=======
-    async def userinfo2(self, ctx: commands.Context, user: Union[discord.Member, discord.User] = None):
->>>>>>> a3fa9dd4
+    async def userinfo2(self, ctx: commands.Context, user: Union[discord.Member, discord.User] = commands.Author):
         """Shows information from a user. Staff and Helpers only."""
 
         if (not await check_staff_id('Helper', ctx.author.id)) and (ctx.author != user or ctx.channel != self.bot.channels['bot-cmds']):
@@ -160,10 +150,13 @@
         await interaction.response.send_message(embed=embed, ephemeral=True)
 
     @is_staff_app('Helper')
-    @commands.command()
-    async def guildinfo(self, ctx, invite: discord.Invite):
-
-        guild = invite.guild
+    @commands.guild_only()
+    @commands.command()
+    async def guildinfo(self, ctx, invite: discord.Invite = None):
+        if not invite:
+            guild = ctx.guild
+        else:
+            guild = invite.guild
         embed = discord.Embed(title=f"Guild {guild.name}", color=utils.gen_color(guild.id))
         embed.set_thumbnail(url=guild.icon.url if guild.icon else None)
         embed.description = (
@@ -183,23 +176,27 @@
 
         await ctx.send(embed=embed)
 
-    @commands.command()
-    async def guildinfo2(self, ctx, invite: discord.Invite):
-
-        guild = invite.guild
+    @is_staff_app('Helper')
+    @commands.guild_only()
+    @commands.command()
+    async def guildinfo2(self, ctx, invite: discord.Invite = None):
+        if not invite:
+            guild = ctx.guild
+        else:
+            guild = invite.guild
         embed = discord.Embed(title=f"Guild {guild.name}", color=utils.gen_color(guild.id))
         embed.set_thumbnail(url=guild.icon.url if guild.icon else None)
         embed.add_field(name="ID", value=guild.id)
         embed.add_field(name="Created on", value=utils.dtm_to_discord_timestamp(guild.created_at, utc_time=True))
         embed.add_field(name="Verification", value=guild.verification_level)
-        embed.add_field(name="Members", value=invite.approximate_member_count)
+        embed.add_field(name="Members", value=guild.member_count if isinstance(guild, discord.Guild) else invite.approximate_member_count)
         embed.add_field(name="Nitro boosters", value=guild.premium_subscription_count)
         embed.add_field(name="Vanity url", value=guild.vanity_url_code)
         links = ""
         if guild.icon:
             links += f"[icon]({guild.icon.url}) "
         if guild.banner:
-            links += f"[icon]({guild.banner.url})"
+            links += f"[banner]({guild.banner.url})"
         if links:
             embed.add_field(name="Links", value=links)
         await ctx.send(embed=embed)
@@ -280,20 +277,13 @@
     @commands.bot_has_permissions(manage_channels=True)
     @commands.guild_only()
     @commands.command()
-<<<<<<< HEAD
-    async def slowmode(self, ctx, arg: Union[discord.TextChannel, int] = commands.parameter(converter=ChannelorTime), length: int = commands.parameter(converter=utils.TimeConverter, default=None)):
-=======
-    async def slowmode(self, ctx: commands.Context, channel: Optional[discord.TextChannel], *, length: str):
->>>>>>> a3fa9dd4
+    async def slowmode(self, ctx: commands.Context, channel: Optional[discord.TextChannel] = commands.CurrentChannel, *, length: int = commands.parameter(converter=utils.DateOrTimeConverter)):
         """Apply a given slowmode time to a channel.
 
         The time format is identical to that used for timed kicks/bans/takehelps.
         It is not possible to set a slowmode longer than 6 hours.
 
         Helpers in assistance channels and Staff only."""
-
-        if channel is None:
-            channel = ctx.channel
 
         if channel not in self.bot.assistance_channels and not await check_staff_id("OP", ctx.author.id):
             return await ctx.send("You cannot use this command outside of assistance channels.")
@@ -436,11 +426,7 @@
     @commands.bot_has_permissions(manage_roles=True)
     @commands.guild_only()
     @commands.command()
-<<<<<<< HEAD
-    async def oldtimemute(self, ctx, member: discord.Member, length: int = commands.parameter(converter=utils.TimeConverter), *, reason=""):
-=======
-    async def oldtimemute(self, ctx: commands.Context, member: discord.Member, length: utils.DateOrTimeConverter, *, reason=""):
->>>>>>> a3fa9dd4
+    async def oldtimemute(self, ctx: commands.Context, member: discord.Member, length: int = commands.parameter(converter=utils.DateOrTimeConverter), *, reason=""):
         """Mutes a user for a limited period of time so they can't speak. Staff only.\n\nLength format: #d#h#m#s"""
         if await check_bot_or_staff(ctx, member, "mute"):
             return
@@ -493,11 +479,7 @@
 
     @is_staff("HalfOP")
     @commands.command(aliases=['timemute'])
-<<<<<<< HEAD
-    async def timeout(self, ctx, member: discord.Member, length: int = commands.parameter(converter=utils.TimeConverter), *, reason: str = None):
-=======
-    async def timeout(self, ctx: commands.Context, member: discord.Member, length: utils.DateOrTimeConverter, *, reason: Optional[str]):
->>>>>>> a3fa9dd4
+    async def timeout(self, ctx, member: discord.Member, length: int = commands.parameter(converter=utils.DateOrTimeConverter), *, reason: Optional[str]):
         """Times out a user. Staff only.\n\nLength format: #d#h#m#s"""
         if await check_bot_or_staff(ctx, member, "timeout"):
             return
@@ -696,11 +678,7 @@
     @is_staff("Helper")
     @commands.guild_only()
     @commands.command(aliases=["timenohelp"])
-<<<<<<< HEAD
-    async def timetakehelp(self, ctx, member: discord.Member, length: int = commands.parameter(converter=utils.TimeConverter), *, reason=""):
-=======
-    async def timetakehelp(self, ctx: commands.Context, member: discord.Member, length: utils.DateOrTimeConverter, *, reason=""):
->>>>>>> a3fa9dd4
+    async def timetakehelp(self, ctx: commands.Context, member: discord.Member, length: int = commands.parameter(converter=utils.DateOrTimeConverter), *, reason=""):
         """Restricts a user from Assistance Channels for a limited period of time. Staff and Helpers only.\n\nLength format: #d#h#m#s"""
         if await check_bot_or_staff(ctx, member, "takehelp"):
             return
@@ -781,11 +759,7 @@
     @is_staff("Helper")
     @commands.guild_only()
     @commands.command(aliases=["timenotech"])
-<<<<<<< HEAD
-    async def timetaketech(self, ctx, member: discord.Member, length: int = commands.parameter(converter=utils.TimeConverter), *, reason=""):
-=======
-    async def timetaketech(self, ctx: commands.Context, member: discord.Member, length: utils.DateOrTimeConverter, *, reason=""):
->>>>>>> a3fa9dd4
+    async def timetaketech(self, ctx: commands.Context, member: discord.Member, length: int = commands.parameter(converter=utils.DateOrTimeConverter), *, reason=""):
         """Restricts a user from the tech channel for a limited period of time. Staff and Helpers only.\n\nLength format: #d#h#m#s"""
         if await check_bot_or_staff(ctx, member, "taketech"):
             return
@@ -846,11 +820,7 @@
     @is_staff("Helper")
     @commands.guild_only()
     @commands.command(aliases=["timemutehelp"])
-<<<<<<< HEAD
-    async def timehelpmute(self, ctx, member: discord.Member, length: int = commands.parameter(converter=utils.TimeConverter), *, reason=""):
-=======
-    async def timehelpmute(self, ctx: commands.Context, member: discord.Member, length: utils.DateOrTimeConverter, *, reason=""):
->>>>>>> a3fa9dd4
+    async def timehelpmute(self, ctx: commands.Context, member: discord.Member, length: int = commands.parameter(converter=utils.DateOrTimeConverter), *, reason=""):
         """Restricts a user from speaking in Assistance Channels for a limited period of time. Staff and Helpers only.\n\nLength format: #d#h#m#s"""
         if await check_bot_or_staff(ctx, member, "helpmute"):
             return
@@ -1070,21 +1040,13 @@
 
     @is_staff("Helper")
     @commands.command(aliases=['ci'])
-<<<<<<< HEAD
-    async def channelinfo(self, ctx, channel: discord.TextChannel = commands.CurrentChannel):
-        """Shows database information about a text channel."""
-        state = {0: "Not locked", 1: "softlocked", 2: "locked", 3: "super locked"}
-        dbchannel = await models.Channel.get(channel.id)
-        if not dbchannel:
-=======
-    async def channelinfo(self, ctx: commands.Context, channel: discord.TextChannel = None):
+    async def channelinfo(self, ctx: commands.Context, channel: discord.TextChannel = commands.CurrentChannel):
         """Shows database information about a text channel."""
         state = {0: "Not locked", 1: "softlocked", 2: "locked", 3: "super locked"}
         if not channel:
             channel = ctx.channel
         db_channel: Optional[models.Channel] = await models.Channel.get(channel.id)
         if db_channel is None:
->>>>>>> a3fa9dd4
             return await ctx.send("This channel is not in the database")
         role = await crud.get_dbrole(db_channel.default_role) if db_channel.default_role else None
         embed = discord.Embed(title=db_channel.name)
@@ -1130,9 +1092,8 @@
         await utils.send_dm_message(member, msg_user, ctx)
         await self.bot.channels['mod-logs'].send(f"⭕ **Permission Revoked**: {ctx.author.mention} revoked {member.mention} streaming permissions.")
 
-<<<<<<< HEAD
     @is_staff_app("OP")
-    @app_commands.guilds(886216686582263809)
+    @app_commands.default_permissions(ban_members=True)
     @app_commands.command()
     @app_commands.describe(member="Member to apply restriction.",
                            restriction="Restriction Type.",
@@ -1153,26 +1114,6 @@
         """Applies a temporary restriction to a member. OP+ Only"""
 
         role = self.bot.roles[restriction.value]
-=======
-    restrictions = {'Embed Permissions': 'No-Embed',
-                    'Elsewhere access': 'No-elsewhere',
-                    'Meme commands access': 'No-Memes',
-                    'Art-channel access': 'No-art'}
-
-    @is_staff("OP")
-    @commands.slash_command()
-    async def take(self, inter: discord.CommandInteraction, member: discord.Member = Param(desc="Member to apply restriction."),
-                   restriction: str = Param(desc="Restriction Type.", choices=restrictions),
-                   length: int = Param(desc="Restriction length in ##d##m##ss format.", conv=utils.time_converter),
-                   reason: str = Param(desc="Reason for restriction", default=None)):
-        """Applies a temporary restriction to a member. OP+ Only"""
-
-        if length == -1:
-            await inter.response.send_message("Invalid restriction length.", ephemeral=True)
-            return
-
-        role = self.bot.roles[restriction]
->>>>>>> a3fa9dd4
 
         delta = datetime.timedelta(seconds=length)
         timestamp = datetime.datetime.now()
