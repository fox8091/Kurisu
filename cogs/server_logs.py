--- conflicted
+++ resolved
@@ -1,3 +1,5 @@
+from typing import Optional
+
 import discord
 import io
 import re
@@ -5,23 +7,15 @@
 from discord import app_commands
 from discord.app_commands import Choice
 from discord.ext import commands
-<<<<<<< HEAD
-=======
-from disnake.ext.commands import Param
-from sqlalchemy import create_engine, text
-from typing import Optional
-from utils.checks import is_staff
->>>>>>> a3fa9dd4
 from kurisu import SERVER_LOGS_URL
 from sqlalchemy import create_engine, text
 from utils.checks import is_staff_app
 
 
-class ServerLogs(commands.Cog, app_commands.Group, name="serverlogs"):
+class ServerLogs(commands.GroupCog, name="serverlogs"):
     """Command group for accesing the server logs"""
 
     def __init__(self, bot):
-        super().__init__(guild_ids=[886216686582263809])
         self.bot = bot
         self.emoji = discord.PartialEmoji.from_str('⚙')
         self.engine = create_engine(SERVER_LOGS_URL) if SERVER_LOGS_URL else None
@@ -87,12 +81,10 @@
             return stmt
         return ""
 
-<<<<<<< HEAD
     @is_staff_app("OP")
-    # @app_commands.max_concurrency(1)
     @app_commands.describe(query="What to search",
-                           member_id="ID of User to search",
-                           channel_id="ID of channel to search in.",
+                           member_id_str="ID of User to search",
+                           channel_id_str="ID of channel to search in.",
                            before="Date in yyyy-mm-dd format",
                            after="Date in yyyy-mm-dd format",
                            during="Date in yyyy-mm-dd format. Can't be used with before and after.",
@@ -113,8 +105,8 @@
             self,
             interaction: discord.Interaction,
             query: str = "",
-            member_id: str = "",
-            channel_id: str = "",
+            member_id_str: str = "",
+            channel_id_str: str = "",
             before: str = "",
             after: str = "",
             during: str = "",
@@ -124,42 +116,9 @@
     ):
         """Search the server logs for messages that matches the parameters given then returns them in a file"""
 
+        if not self.engine:
+            return await interaction.response.send_message("There is no database connection.", ephemeral=True)
         # Discord IDs are too long to be taken as integer input from an app command.
-=======
-    @commands.slash_command()
-    async def serverlogs(self, inter: discord.CommandInteraction):
-        pass
-
-    @is_staff("OP")
-    @commands.guild_only()
-    @commands.max_concurrency(1)
-    @serverlogs.sub_command()
-    async def search(
-            self,
-            inter: discord.CommandInteraction,
-            query: str = Param(default="", description="What to search"),
-            member_id_str: str = Param(name="member_id", default=None, description="ID of User to search"),
-            channel_id_str: str = Param(name="channel_id", default=None, description="ID of channel to search in."),
-            before: str = Param(default="", description="Date in yyyy-mm-dd format"),
-            after: str = Param(default="", description="Date in yyyy-mm-dd format"),
-            during: str = Param(
-                default="",
-                description="Date in yyyy-mm-dd format. Can't be used with before and after.",
-            ),
-            order_by: str = Param(
-                default="DESC", description="Show old or new messages first.", choices={"Older first": "ASC", "New first": "DESC"}
-            ),
-            view_state: str = Param(
-                default="", description="If public everyone can see the output file", choices={"Public": "", "Private": "private"}
-            ),
-            show_mod_channels: bool = Param(default=False, description="Show mod channels"),
-    ):
-        """Search the server logs for messages that matches the parameters given then returns them in a file"""
-
-        if not self.engine:
-            return await inter.response.send_message("There is no database connection.", ephemeral=True)
-        # Discord IDs are too long to be taken as integer input from a slash command.
->>>>>>> a3fa9dd4
         try:
             member_id = None
             channel_id = None
