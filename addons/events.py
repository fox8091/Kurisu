import discord
import re
from discord.ext import commands
from subprocess import call
from string import printable
from sys import argv

class Events:
    """
    Special event handling.
    """
    def __init__(self, bot):
        self.bot = bot
        print('Addon "{}" loaded'.format(self.__class__.__name__))

    piracy_tools = [
        'freeshop',
        'free shop',
        'fr3eshop',
        'fr33shop',
        'fre3shop',
        'ciangel',
        'cia angel',
        'tikdevil',
        'tikshop',
        'fr335h0p',
        'fr€€shop',
        'fr€€sh0p',
        'fr3e sh0p',
        'fr//shop',
        'fr//sh0p',
        'fre shop',
        'free$hop',
        'free $hop',
        'fr$$hop',
        'friishop',
        'frii shop',
        'fr££shop',
        'fr££ shop',
        'fr£€shop',
        'fr£ shop',
        'fr£eshop',
        'fr£e shop',
        'fre£shop',
        'fre£ shop',
        'fr€£shop',
        'threeshop',
        'thr33shop',
        'thr33 shop',
        'thr££ shop',
        'thr££shop',
        'thr£eshop',
        'thr33 shop',
        'thr£e shop',
        'thr33shop',
        'fr33sh0p',
<<<<<<< HEAD
        'free-shop',
=======
        'freshop',
        'fresh0p',
>>>>>>> 06535550
    ]

    async def scan_message(self, message):
        if message.author == self.bot.server.me or self.bot.staff_role in message.author.roles or message.channel == self.bot.helpers_channel:  # don't process messages by the bot or staff or in the helpers channel
            return
        embed = discord.Embed()
        embed.description = message.content
        if message.author.id in self.bot.watching:
            await self.bot.send_message(self.bot.messagelogs_channel, "**Watch log**: {} in {}".format(message.author.mention, message.channel.mention), embed=embed)
        is_help_channel = message.channel.name[0:5] == "help-"
        msg = ''.join(char for char in message.content.lower() if char in printable)
        contains_invite_link = "discordapp.com/invite" in msg or "discord.gg" in msg
        # special check for a certain thing
        contains_fs_repo_url = re.match('(.*)notabug\.org\/(.*)\/freeshop(.*)', msg, re.IGNORECASE)
        contains_piracy_site_mention = any(x in msg for x in ('3dsiso', '3dschaos'))
        contains_piracy_url_mention = any(x in msg for x in ('3ds.titlekeys', 'wiiu.titlekeys', 'titlekeys.com'))
        contains_piracy_tool_mention = any(x in msg for x in self.piracy_tools)
        contains_piracy_site_mention_indirect = any(x in msg for x in ('iso site', 'chaos site'))
        if contains_invite_link:
            await self.bot.send_message(self.bot.messagelogs_channel, "✉️ **Invite posted**: {} posted an invite link in {}\n------------------\n{}".format(message.author.mention, message.channel.mention, message.content))
        if contains_fs_repo_url != None:
            try:
                await self.bot.delete_message(message)
            except discord.errors.NotFound:
                pass
            await self.bot.send_message(message.author, "Please read #welcome-and-rules. You cannot link to tools used for piracy, therefore your message was automatically deleted.", embed=embed)
            await self.bot.send_message(self.bot.messagelogs_channel, "**Bad URL**: {} posted a freeShop Repo URL in {} (message deleted)".format(message.author.mention, message.channel.mention), embed=embed)
        if contains_piracy_tool_mention:
            try:
                await self.bot.delete_message(message)
            except discord.errors.NotFound:
                pass
            await self.bot.send_message(message.author, "Please read #welcome-and-rules. You cannot mention tools used for piracy, therefore your message was automatically deleted.", embed=embed)
            await self.bot.send_message(self.bot.messagelogs_channel, "**Bad tool**: {} mentioned a piracy tool in {} (message deleted)".format(message.author.mention, message.channel.mention), embed=embed)
        if contains_piracy_site_mention or contains_piracy_url_mention:
            try:
                await self.bot.delete_message(message)
            except discord.errors.NotFound:
                pass
            await self.bot.send_message(message.author, "Please read #welcome-and-rules. You cannot mention sites used for piracy directly, therefore your message was automatically deleted.", embed=embed)
            await self.bot.send_message(self.bot.messagelogs_channel, "**Bad site**: {} mentioned a piracy site directly in {} (message deleted)".format(message.author.mention, message.channel.mention), embed=embed)
        elif contains_piracy_site_mention_indirect:
            if is_help_channel:
                try:
                    await self.bot.delete_message(message)
                except discord.errors.NotFound:
                    pass
                await self.bot.send_message(message.author, "Please read #welcome-and-rules. You cannot mention sites used for piracy in the help-and-questions channels directly or indirectly, therefore your message was automatically deleted.", embed=embed)
            await self.bot.send_message(self.bot.messagelogs_channel, "**Bad site**: {} mentioned a piracy site indirectly in {}{}".format(message.author.mention, message.channel.mention, " (message deleted)" if is_help_channel else ""), embed=embed)

    async def on_message(self, message):
        if message.author.name == "GitHub" and message.author.discriminator == "0000":
            await self.bot.send_message(self.bot.helpers_channel, "Automatically pulling changes!")
            call(['git', 'pull'])
            await self.bot.close()
            return
        await self.bot.wait_until_ready()
        await self.scan_message(message)

    async def on_message_edit(self, message_before, message_after):
        await self.bot.wait_until_ready()
        await self.scan_message(message_after)

def setup(bot):
    bot.add_cog(Events(bot))<|MERGE_RESOLUTION|>--- conflicted
+++ resolved
@@ -54,12 +54,9 @@
         'thr£e shop',
         'thr33shop',
         'fr33sh0p',
-<<<<<<< HEAD
         'free-shop',
-=======
         'freshop',
         'fresh0p',
->>>>>>> 06535550
     ]
 
     async def scan_message(self, message):
